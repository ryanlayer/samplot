#!/usr/bin/env python
from __future__ import print_function
import sys
import numpy as np
import matplotlib
matplotlib.use('Agg')
import matplotlib.gridspec as gridspec
import pysam
import os
import re
import random
import matplotlib.path as mpath
import matplotlib.patches as mpatches
import matplotlib.pyplot as plt
import argparse
from matplotlib.offsetbox import AnchoredText
import matplotlib.ticker as ticker

VERSION="1.0.4"

INTERCHROM_YAXIS=5000

COLORS = { 
    'Deletion/Normal': 'black',
    'Deletion': 'black',
    'Duplication': 'red',
    'Inversion': 'blue',
    'InterChrmInversion': 'blue',
    'InterChrm': 'black'
}

READ_TYPES_USED = {
    "Deletion/Normal":False,
    "Duplication":False,
    "Inversion":False,
    "Aligned long read": False,
    "Linked read": False,
    "Split-read": False,
    "Paired-end read": False
}

#pysam.readthedocs.io/en/latest/api.html#pysam.AlignedSegment.cigartuples
CIGAR_MAP = { 
    'M' : 0,
    'I' : 1,
    'D' : 2,
    'N' : 3,
    'S' : 4,
    'H' : 5,
    'P' : 6,    
    '=' : 7,
    'X' : 8,
    'B' : 9
}

#{{{class plan_step:
class plan_step:
    step_events = [ 'Align', 'ANNOTATION' ] 
    def __init__(self, start_pos, end_pos, event, info=None):
        self.start_pos = start_pos
        self.end_pos = end_pos
        self.event = event
        self.info = info
    def __str__(self):
        if self.info:
            return 'Step(' + str(self.start_pos) + ', ' \
                                   + str(self.end_pos)+ ', ' \
                                   + self.event + ', ' \
                                   + str(self.info) + ')'
        else:
            return 'Step(' + str(self.start_pos) + ', ' \
                       + str(self.end_pos)+ ', ' \
                       + self.event + ')'
    def __repr__(self):
        return str(self)
#}}}

#{{{class genome_interval:
class genome_interval:
    def __init__(self, chrm, start, end):
        self.chrm = chrm
        self.start = start
        self.end = end
    def __str__(self):
        return '(' + self.chrm + ',' + \
                     str(self.start) + ',' + \
                     str(self.end)+ ')'
    def __repr__(self):
        return str(self)
    def __eq__(self, gi2):
        return self.chrm == gi2.chrm \
                and self.start == gi2.start \
                and self.end == gi2.end 

    ''' return -1 if before, 0 if in, 1 if after '''
    def intersect(self, gi):
        if gi.chrm < self.chrm or gi.end < self.start:
            return -1
        elif gi.chrm > self.chrm or gi.start > self.end:
            return 1
        else:
            return 0
#}}}

#{{{def get_range_hit(ranges, chrm, point):
def get_range_hit(ranges, chrm, point):
    for j in range(len(ranges)):
        r = ranges[j]
        if r.chrm.strip("chr") == chrm.strip("chr") and r.start <= point and r.end >= point:
            return j

    return None
#}}}

#{{{def map_genome_point_to_range_points(ranges, chrm, point):
def map_genome_point_to_range_points(ranges, chrm, point):
    range_hit = get_range_hit(ranges, chrm, point)
    
    if range_hit == None:
        return None
    
    p = 1.0/len(ranges)*range_hit + \
        (1.0/len(ranges))* \
        (float(point - ranges[range_hit].start) / \
         float(ranges[range_hit].end - ranges[range_hit].start))

    return p
#}}}

#{{{def points_in_window(points):
def points_in_window(points):
    """Checks whether these points lie within the window of interest

    Points is a list of one start, one end coordinate (ints)
    """
    if None in points or points[0] < -5 or points[1] < -5 or points[0] > 5 or points[1] > 5:
        return False
    return True
#}}}

#{{{ def get_tabix_iter(chrm, start, end, datafile):
def get_tabix_iter(chrm, start, end, datafile):
    """Gets an iterator from a tabix BED/GFF/GFF3 file

    Used to avoid chrX vs. X notation issues when extracting data from
    annotation files
    """
    tbx = pysam.TabixFile(datafile)
    itr = None
    try:
        itr = tbx.fetch(chrm, max(0, start-1000), end+1000)
    except ValueError:
        # try and account for chr/no chr prefix
        if chrm[:3] == 'chr':
            chrm = chrm[3:]
        else:
            chrom = 'chr' + chrm

        try:
            itr = tbx.fetch(chrm, max(0,start-1000), end+1000)
        except ValueError as e:
            print('Warning: Could not fetch ' + \
                    chrm + ':' + str(start) + '-' + str(end) + \
                    ' from ' + datafile)
            print(e)
    return itr
#}}}

##Coverage methods
#{{{def add_coverage(bam_file, read, coverage, minq):
def add_coverage(bam_file, read, coverage, minq):
    """Adds a read to the known coverage 
    
    Coverage from Pysam read is added to the coverage list
    Coverage list is a pair of high- and low-quality lists
    Quality is determined by minq, which is min quality
    """

    chrm = bam_file.get_reference_name(read.reference_id)

    hp = 0

    if read.has_tag('HP'):
        hp = int(read.get_tag('HP'))

    if hp not in coverage:
        coverage[hp] = {}
    if chrm not in coverage[hp]:
        coverage[hp][chrm] = {}

    curr_pos = read.reference_start
    if not read.cigartuples: return

    for op,length in read.cigartuples:
        if op in [CIGAR_MAP['M'], CIGAR_MAP['='], CIGAR_MAP['X']]:
            for pos in range(curr_pos, curr_pos+length):
                if pos not in coverage[hp][chrm]:
                    coverage[hp][chrm][pos] = [0,0]

                #the two coverage tracks are [0] high-quality and [1]
                #low-quality
                if minq and (read.mapping_quality > minq):
                    coverage[hp][chrm][pos][0] += 1
                else:
                    coverage[hp][chrm][pos][1] += 1
            curr_pos += length
        elif op == CIGAR_MAP['I']:
            curr_pos = curr_pos
        elif op == CIGAR_MAP['D']:
            curr_pos += length
        elif op == CIGAR_MAP['N']:
            curr_pos = length
        elif op == CIGAR_MAP['S']:
            curr_pos = curr_pos
        elif op == CIGAR_MAP['H']:
            curr_pos = curr_pos
        else:
            curr_pos += length
#}}}

#{{{def plot_coverage(coverage, 
def plot_coverage(coverage, 
                  ax, 
                  ranges,
                  hp_count,
                  max_coverage, 
                  tracktype,
                  yaxis_label_fontsize,
                  same_yaxis_labels=False):
    """Plots high and low quality coverage for the region

    User may specify a preference between stacked and superimposed 
    superimposed may cause unexpected behavior if low-quality depth is
    greater than high 
    """
   
    cover_x = []
    cover_y_lowqual = []
    cover_y_highqual = []
    cover_y_all = []

    for i in range(len(ranges)):
        r = ranges[i]
        for pos in range(r.start,r.end+1):
            cover_x.append(map_genome_point_to_range_points(ranges,
                                                            r.chrm,
                                                            pos))
            if r.chrm in coverage and pos in coverage[r.chrm]:
                cover_y_all.append(coverage[r.chrm][pos][0] + \
                        coverage[r.chrm][pos][1])
                cover_y_highqual.append(coverage[r.chrm][pos][0])
                cover_y_lowqual.append(coverage[r.chrm][pos][1])
            else:
                cover_y_lowqual.append(0)
                cover_y_highqual.append(0)
                cover_y_all.append(0)
    cover_y_lowqual = np.array(cover_y_lowqual)
    cover_y_highqual = np.array(cover_y_highqual)
    cover_y_all = np.array(cover_y_all)

    if max_coverage > 0 and same_yaxis_labels:
        max_plot_depth = max_coverage
    elif cover_y_all.max() > 3 * cover_y_all.mean():
        max_plot_depth = max(np.percentile(cover_y_all, 99.5),
                             np.percentile(cover_y_all, 99.5))
    else:
        max_plot_depth = max(cover_y_all.max(), cover_y_all.max())
    ax2 = ax.twinx()
    ax2.set_xlim([0,1])
    
    if 0 == max_plot_depth:
        max_plot_depth = 0.01

    ax2.set_ylim([0,max(1,max_plot_depth)])
    bottom_fill = np.zeros(len(cover_y_all))
    if tracktype == "stack":
        ax2.fill_between(cover_x,
                         cover_y_highqual,
                         bottom_fill,
                         color='darkgrey',
                         step="pre",
                         alpha=.4)

        ax2.fill_between(cover_x,
                         cover_y_all,
                         cover_y_highqual,
                         color='grey',
                         step="pre",
                         alpha=0.15)

        
    elif tracktype == "superimpose": 
        ax2.fill_between(cover_x,
                         cover_y_lowqual,
                         bottom_fill,
                         color='grey',
                         step="pre",
                         alpha=.15)


        ax2.fill_between(cover_x,
                         cover_y_highqual,
                         cover_y_lowqual,
                         color='darkgrey',
                         step="pre",
                         alpha=.4)

        ax2.fill_between(cover_x,
                         cover_y_lowqual,
                         bottom_fill,
                         color='grey',
                         step="pre",
                         alpha=0.15)
       
    #number of ticks should be 6 if there's one hp, 3 otherwise
    tick_count = 5 if hp_count==1 else 2
    tick_count = max(int(max_plot_depth/tick_count), 1)


    # set axis parameters
    ax2.yaxis.set_major_locator(ticker.MultipleLocator(tick_count))
    ax2.tick_params(axis='y', colors='grey', labelsize=yaxis_label_fontsize)
    ax2.spines['top'].set_visible(False)
    ax2.spines['bottom'].set_visible(False)
    ax2.spines['left'].set_visible(False)
    ax2.spines['right'].set_visible(False)
    ax2.tick_params(axis='x',length=0)
    ax2.tick_params(axis='y',length=0)

    # break the variant plot when we have multiple ranges
    for i in range(1,len(ranges)):
        ax2.axvline(x=1.0/len(ranges), color='white', linewidth=5)

    return ax2
#}}}

##Pair End methods
#{{{class PairedEnd:
class PairedEnd:
    """container of paired-end read info

    Contains start(int), end(int), strand(bool True=forward), MI (int
    molecular identifier), HP (int haplotype)
    """
    
    def __init__(self, chrm, start, end, is_reverse, MI_tag, HP_tag):
        """Create PairedEnd instance

        Genomic interval is defined by start and end integers
        Strand is opposite of is_reverse
        Molecular identifier and Haplotype are integers if present, else
        False
        """
        self.pos = genome_interval(chrm, start, end)
        self.strand = not(is_reverse)
        # molecular identifier - linked reads only
        self.MI = None
        #haplotype - phased reads only
        self.HP = 0

        if MI_tag:
            self.MI = MI_tag
        if HP_tag:
            self.HP = HP_tag
    
    def __repr__(self):
        return ('PairedEnd(%s,%s,%s,%s,%s,%s)' % \
                (self.pos.chrm,
                 self.pos.start,
                 self.pos.end,
                 self.strand,
                 self.MI,
                 self.HP))
#}}}

#{{{ def add_pair_end(bam_file, read, pairs, linked_reads):
def add_pair_end(bam_file, read, pairs, linked_reads):
    """adds a (mapped, primary, non-supplementary, and paired) read to the
    pairs list

    Pysam read is added as simpified PairedEnd instance to pairs
    Also added to linked_reads list if there is an associated MI tag
    """


    if read.is_unmapped: return
    if not (read.is_paired): return
    if read.is_secondary: return
    if read.is_supplementary: return

    MI_tag = False
    HP_tag = False

    if read.has_tag('MI'):
        MI_tag = int(read.get_tag('MI'))
    if read.has_tag('HP'):
        HP_tag = int(read.get_tag('HP'))
    
    READ_TYPES_USED["Paired-end read"] = True

    pe = PairedEnd(bam_file.get_reference_name(read.reference_id),
                   read.reference_start, 
                   read.reference_end, 
                   read.is_reverse, 
                   MI_tag, 
                   HP_tag) 

    if pe.HP not in pairs:
        pairs[pe.HP] = {}

    if read.query_name not in pairs[pe.HP]:
        pairs[pe.HP][read.query_name] = []

    if pe.MI:
        READ_TYPES_USED["Linked read"] = True
        if pe.HP not in linked_reads:
            linked_reads[pe.HP] = {}

        if pe.MI not in linked_reads[pe.HP]:
            linked_reads[pe.HP][pe.MI] = [[],[]]
        linked_reads[pe.HP][pe.MI][0].append(read.query_name)

    pairs[pe.HP][read.query_name].append( pe )
    pairs[pe.HP][read.query_name].sort(key=lambda x:x.pos.start)
#}}}

#{{{def sample_normal(max_depth, pairs, z):
def sample_normal(max_depth, pairs, z):
    """Downsamples paired-end reads 
    
    Selects max_depth reads
    Does not remove discordant pairs, those with insert distance greater
    than z stdevs from mean

    Returns downsampled pairs list
    """

    sampled_pairs = {}
    plus_minus_pairs = {}

    if max_depth == 0:
        return sampled_pairs

    for read_name in pairs:
        pair = pairs[read_name]
        if len(pair) != 2: 
            continue
        if pair[0].strand == True and pair[1].strand == False:
            plus_minus_pairs[read_name] = pair
        else:
            sampled_pairs[read_name] = pair

    if len(plus_minus_pairs) > max_depth:
        lens = np.array([pair[1].pos.end - pair[0].pos.start \
                for pair in plus_minus_pairs.values()])
        mean = np.mean(lens)
        stdev = np.std(lens)

        inside_norm = {}

        for read_name in pairs:
            pair = pairs[read_name]
            if len(pair) != 2: 
                continue
            if pair[1].pos.end - pair[0].pos.start >= mean + z*stdev:
                sampled_pairs[read_name] = pair 
            else:
                inside_norm[read_name] = pair 

        if len(inside_norm) > max_depth:
            for read_name in random.sample(inside_norm.keys(), max_depth):
                sampled_pairs[read_name] = inside_norm[read_name]
        else:
            for read_name in inside_norm:
                sampled_pairs[read_name] = inside_norm[read_name]
    else:
        for read_name in plus_minus_pairs:
            sampled_pairs[read_name] = plus_minus_pairs[read_name]

    return sampled_pairs
#}}}

#{{{def get_pairs_insert_sizes(pairs):
def get_pairs_insert_sizes(ranges, pairs):
    """Extracts the integer insert sizes for all pairs

    Return list of integer insert sizes
    """
    pair_insert_sizes = []

    for hp in pairs:
        for read_name in pairs[hp]:
            if len(pairs[hp][read_name]) == 2:
                size = get_pair_insert_size(ranges, pairs[hp][read_name])

                if size:
                    pair_insert_sizes.append(size)

    return pair_insert_sizes
#}}}

#{{{def get_pair_insert_size(ranges, pair):
def get_pair_insert_size(ranges, pair):
    ''' Gives the outer distance
    '''
    first = pair[0]
    second = pair[1]

    #make sure both sides are in range
    if (get_range_hit(ranges, first.pos.chrm, first.pos.start) != None \
        or get_range_hit(ranges, first.pos.chrm, first.pos.end) != None) \
        and \
       (get_range_hit(ranges, second.pos.chrm, second.pos.start) != None \
        or get_range_hit(ranges, second.pos.chrm, second.pos.end) != None):

        if first.pos.chrm == second.pos.chrm:
            return abs(second.pos.end - first.pos.start)
        else:
            return INTERCHROM_YAXIS
    else:
        return None

#}}}

#{{{ def get_pairs_plan(ranges, pairs, linked_plan=False):
def get_pairs_plan(ranges, pairs, linked_plan=False):
    steps = []
    max_event = 0

    insert_sizes = []

    for read_name in pairs:
        pair = pairs[read_name]

        plan = get_pair_plan(ranges, pair)

        if plan:
            insert_size, step = plan
            insert_sizes.append(insert_size)
            steps.append(step)

    if len(insert_sizes) > 0:
        max_event = max(insert_sizes)

    plan = [max_event, steps]

    return plan
#}}}

#{{{def get_pair_plan(ranges, pair, linked_plan=False):
def get_pair_plan(ranges, pair, linked_plan=False):
    if pair == None or len(pair) != 2:
        return None

    first = pair[0]
    second = pair[1]

    #see if they are part of a linked read
    if not linked_plan and (first.MI or second.MI):
        return None


    #make sure both ends are in the plotted region
    first_s_hit = get_range_hit(ranges, first.pos.chrm, first.pos.start)
    first_e_hit = get_range_hit(ranges, first.pos.chrm, first.pos.end)
    second_s_hit = get_range_hit(ranges, second.pos.chrm, second.pos.start)
    second_e_hit = get_range_hit(ranges, second.pos.chrm, second.pos.end)

    if (first_s_hit == None and first_e_hit == None) \
            or (second_s_hit == None and second_e_hit == None):
        return None


    insert_size = get_pair_insert_size(ranges, pair)

    first_hit = first_s_hit if first_s_hit != None else first_e_hit
    second_hit = second_e_hit if second_e_hit != None else second_s_hit


    start = genome_interval(first.pos.chrm,
                            max(first.pos.start,ranges[first_hit].start),
                            max(first.pos.start,ranges[first_hit].start))

    end = genome_interval(second.pos.chrm,
                          min(second.pos.end,ranges[second_hit].end),
                          min(second.pos.end,ranges[second_hit].end))

    step = plan_step(start, end, 'PAIREND')

    event_type = get_pair_event_type(pair)
    step.info = {'TYPE' : event_type, 'INSERTSIZE' : insert_size}

    return insert_size, step
#}}} 

#{{{def get_pair_event_type(pe_read):
def get_pair_event_type(pe_read):
    """Decide what type of event the read supports (del/normal, dup, inv)
    """
    event_by_strand = {
        (True, False): 'Deletion/Normal',
        (False, True): 'Duplication',
        (False, False): 'Inversion',
        (True, True): 'Inversion'
    }
    event_type = event_by_strand[pe_read[0].strand,pe_read[1].strand]
    return event_type
#}}}

#{{{def plot_pair_plan(ranges, step, ax):
def plot_pair_plan(ranges, step, ax):
    p = [map_genome_point_to_range_points(ranges, 
                                          step.start_pos.chrm,
                                          step.start_pos.start),
         map_genome_point_to_range_points(ranges,
                                          step.end_pos.chrm,
                                          step.end_pos.end)]

    if None in p:
        return False

    # some points are far outside of the printable area, so we ignore them 
    if not points_in_window(p):
        return False

    y = step.info['INSERTSIZE']
    event_type = step.info['TYPE']
    READ_TYPES_USED[event_type] = True
    color = COLORS[event_type]

    # plot the individual pair
    ax.plot(p,
            [y,y],
            '-',color=color,
            alpha=0.25,
            lw=0.5,
            marker='s',
            markersize=marker_size, zorder=10)

    return True
#}}}

#{{{def plot_pairs(pairs,
def plot_pairs(pairs,
               ax,
               ranges,
               curr_min_insert_size,
               curr_max_insert_size):
    """Plots all PairedEnd reads for the region
    """

    plan = get_pairs_plan(ranges, pairs)

    if not plan:
        [curr_min_insert_size, curr_max_insert_size]

    max_event, steps = plan

    for step in steps:
        plot_pair_plan(ranges, step, ax)

    if not curr_min_insert_size or curr_min_insert_size > max_event:
        curr_min_insert_size = max_event
    if not curr_max_insert_size  or curr_max_insert_size < max_event:
        curr_max_insert_size = max_event

    return [curr_min_insert_size, curr_max_insert_size]
#}}}

##Split Read methods
#{{{class SplitRead:
class SplitRead:
    """container of split read info

    Contains start(int), end(int), strand(bool True=forward), query
    position (int), MI (int molecular identifier), HP (int haplotype)
    """
    def __init__(self,
                 chrm,
                 start,
                 end,
                 strand,
                 query_pos,
                 MI_tag=None,
                 HP_tag=None):
        """Create SplitRead instance

        Genomic interval is defined by start, end, and query_pos integers
        Strand is opposite of is_reverse
        Molecular identifier and Haplotype are integers if present, else
        False
        """
        self.pos = genome_interval(chrm, start, end)
        self.strand = strand
        self.query_pos = query_pos
        # molecular identifier - linked reads only
        self.MI = None
        #haplotype - phased reads only
        self.HP = 0

        if MI_tag:
            self.MI = MI_tag
        if HP_tag:
            self.HP = HP_tag
    
    def __repr__(self):
        return ('SplitRead(%s,%s,%s,%s,%s,%s,%s)' % \
                (self.pos.chrm, 
                 self.pos.start, 
                 self.pos.end, 
                 self.strand, 
                 self.query_pos, 
                 self.MI,
                 self.HP))
#}}}

#{{{def calc_query_pos_from_cigar(cigar, strand):
def calc_query_pos_from_cigar(cigar, strand):
    """Uses the CIGAR string to determine the query position of a read

    The cigar arg is a string like the following: 86M65S
    The strand arg is a boolean, True for forward strand and False for
    reverse

    Returns pair of ints for query start, end positions
    """

    cigar_ops = [[int(op[0]), op[1]] for op in re.findall('(\d+)([A-Za-z])', cigar)]

    order_ops = cigar_ops
    if not strand: # - strand
        order_ops = order_ops[::-1]

    qs_pos = 0
    qe_pos = 0
    q_len = 0

    for op_position in range(len(cigar_ops)):
        op_len = cigar_ops[op_position][0]
        op_type = cigar_ops[op_position][1]

        if op_position == 0 and ( op_type == 'H' or op_type == 'S' ):
            qs_pos += op_len
            qe_pos += op_len
            q_len += op_len
        elif op_type == 'H' or op_type == 'S':
            q_len += op_len
        elif op_type == 'M' or op_type == 'I' or op_type == 'X':
            qe_pos += op_len
            q_len += op_len

    return qs_pos, qe_pos
#}}}

#{{{def add_split(read, splits, bam_file, linked_reads):
def add_split(read, splits, bam_file, linked_reads):
    """adds a (primary, non-supplementary) read to the splits list

    Pysam read is added as simpified SplitRead instance to splits
    Also added to linked_reads list if there is an associated MI tag
    """
    if read.is_secondary: return
    if read.is_supplementary: return
    if not read.has_tag('SA'): return

    READ_TYPES_USED["Split-read"] = True
    qs_pos, qe_pos = calc_query_pos_from_cigar(read.cigarstring,
                                               (not read.is_reverse))
    
    HP_tag = False 
    MI_tag = False
    if read.has_tag('MI'):
        MI_tag = int(read.get_tag('MI'))

    if read.has_tag('HP'):
        HP_tag = int(read.get_tag('HP'))
    sr = SplitRead(bam_file.get_reference_name(read.reference_id),
                   read.reference_start,
                   read.reference_end,
                   not(read.is_reverse),
                   qs_pos,
                   MI_tag,
                   HP_tag)

    if sr.MI:
        if sr.HP not in linked_reads:
            linked_read[sr.HP] = {}
        if sr.MI not in linked_reads[sr.HP]:
            linked_reads[sr.HP][sr.MI] = [[],[]]
        linked_reads[sr.HP][sr.MI][1].append(read.query_name)

    if sr.HP not in splits:
        splits[sr.HP] = {}

    splits[sr.HP][read.query_name]=[sr]

    for sa in read.get_tag('SA').split(';'):
        if len(sa) == 0:
            continue
        A = sa.split(',')
        chrm = A[0]
        pos = int(A[1])
        strand = A[2] == '+'
        cigar = A[3]
        mapq = int(A[4])
        nm = int(A[5])
        qs_pos, qe_pos = \
                calc_query_pos_from_cigar(cigar, strand)
        splits[sr.HP][read.query_name].append( \
                SplitRead(chrm,pos,pos+qe_pos, strand, qs_pos))

    if len(splits[sr.HP][read.query_name]) == 1:
        del splits[sr.HP][read.query_name]
    else:
        splits[sr.HP][read.query_name].sort(key=lambda x:x.pos.start)
#}}}

#{{{def get_split_event_type(split):
def get_split_event_type(split):
    """Decide what type of event the read supports (del/normal, dup, inv)
    """

    first = split[0]
    second = split[1]
    if first.pos.start > second.pos.end or first.pos.chrm > second.pos.chrm:
        second = split[0]
        first = split[1]



    # first.strand, second.strand,
    # first.query<second.query,first.start<second.start
    event_type_by_strand_and_order = {
        (True, False)               : 'Inversion',       #mixed strands
        (False, True)               : 'Inversion',       #mixed strands 
        (True, True, True)          : 'Deletion/Normal', #forward strand
        (True, True, False)         : 'Duplication',     #forward strand
        (False, False, False, False): 'Deletion/Normal', #reverse strand
        (False, False, False, True) : 'Duplication',     #reverse strand
        (False, False, True, True)  : 'Deletion/Normal', #reverse strand
        (False, False, True, False)  : 'Duplication'     #reverse strand
    }
    orientations = [first.strand, second.strand]
    
    #if same strand, need query position info
    if orientations[0] == orientations[1]:
        #first query position smaller than second query position, 
        #normal for forward strand
        orientations.append(first.query_pos < second.query_pos)
        
        #reverse strand requires start position info
        if False in orientations[:2]:
            #first start smaller than second start, normal for forward strand
            orientations.append(first.pos.start < second.pos.start)
    event_type = event_type_by_strand_and_order[tuple(orientations)]

    if first.pos.chrm != second.pos.chrm:
        if event_type == 'Inversion':
            event_type = 'InterChrmInversion'
        else:
            event_type = 'InterChrm'

    return event_type
#}}}

#{{{def get_split_insert_sizes(splits):
def get_splits_insert_sizes(ranges, splits):
    """Extracts the integer gap sizes for all split reads
    Return list of integer gap sizes
    """
    split_insert_sizes = []

    for hp in splits:
        for read_name in splits[hp]:
            sizes = get_split_insert_sizes(ranges, splits[hp][read_name])
            if sizes:
                split_insert_sizes += sizes
    return split_insert_sizes
#}}}

#{{{def get_split_insert_sizes(ranges, srs):
def get_split_insert_sizes(ranges, srs):
    split_insert_sizes = []

    srs = sorted(srs, key = lambda x: x.query_pos)
    #only keep the alignments that are in a range
    srs = [sr for sr in srs if \
            get_range_hit(ranges, sr.pos.chrm, sr.pos.start) != None \
            or get_range_hit(ranges, sr.pos.chrm, sr.pos.end) != None]

    if len(srs) < 2:
        return None

    last = srs[0]

    for i in range(1, len(srs)):
        curr = srs[i]

        #INTERCHROM
        if last.pos.chrm != curr.pos.chrm:
            split_insert_sizes.append(INTERCHROM_YAXIS)
        #Inversion
        elif last.strand != curr.strand:
            split_insert_sizes.append(abs(curr.pos.end - last.pos.end))
        #Duplication
        elif curr.pos.start < last.pos.end:
            split_insert_sizes.append(\
                    abs(last.pos.end - curr.pos.start))
        #Deletion
        elif curr.pos.start > last.pos.end:
            split_insert_sizes.append(\
                    abs(curr.pos.start - last.pos.end))
        else:
            sys.stderr.write('WARNING: Could not classify event:' \
                    + str(last) + str(curr))
        last = curr

    return split_insert_sizes
#}}}

#{{{def get_split_plan(ranges, split):
def get_split_plan(ranges, split, linked_plan=False):
    '''
    There can be 2 or more alignments in a split. Plot only those that are in a
    range, and set the insert size to be the largest gap

    A split read acts like a long read, so we will covert the split read
    to a long read, then convert the long read plan back to a split read plan
    '''

    alignments = []
    for s in split:
        #see if they are part of a linked read
        if not linked_plan and (s.MI):
            return None
        alignment = Alignment(s.pos.chrm,
                              s.pos.start,
                              s.pos.end,
                              s.strand,
                              s.query_pos)
        alignments.append(alignment)

    long_read = LongRead(alignments)
    long_reads = {}
    long_reads['convert'] = [long_read]
    plan = get_long_read_plan('convert', long_reads, ranges)

    if not plan:
        return None

    max_gap, lr_steps = plan

    if len(lr_steps) < 3:
        return None

    sr_steps = []

    # a split read will include 3 long read steps, align, event, align
    for i in range(0, len(lr_steps), 2):
        if i+2 > len(lr_steps):
            break
        if lr_steps[i].info['TYPE'] == 'Align'  \
           and lr_steps[i+1].info['TYPE'] != 'Align' \
           and lr_steps[i+2].info['TYPE'] == 'Align' :
            start = genome_interval(lr_steps[i].end_pos.chrm,
                                    lr_steps[i].end_pos.end,
                                    lr_steps[i].end_pos.end)
            end = genome_interval(lr_steps[i+2].start_pos.chrm,
                                  lr_steps[i+2].start_pos.start,
                                  lr_steps[i+2].start_pos.start)
            sr_steps.append(plan_step(start,
                                      end,
                                      'SPLITREAD',
                                      info={'TYPE': lr_steps[i+1].info['TYPE'],
                                            'INSERTSIZE' : max_gap}))
    return max_gap, sr_steps
#}}}

#{{{def get_splits_plan(ranges, splits, linked_plan=False):
def get_splits_plan(ranges, splits, linked_plan=False):
    steps = []
    max_event = 0

    insert_sizes = []

    for read_name in splits:
        split = splits[read_name]

        plan = get_split_plan(ranges, split)

        if plan:
            insert_size, step = plan
            insert_sizes.append(insert_size)
            steps += step

    if len(insert_sizes) > 0:
        max_event = max(insert_sizes)

    plan = [max_event, steps]

    return plan
#}}}

#{{{def plot_split(split, y, ax, ranges):
def plot_split(split, y, ax, ranges):
    """Plots a SplitRead at the y-position corresponding to insert size

    If read lies outside the range-min or range_max, it is not plotted
    """
    start = split[0]
    end = split[1]
    if start.pos.chrm > end.pos.chrm or start.pos.start > end.pos.end:
        end = split[0]
        start = split[1]

    p = [map_genome_point_to_range_points(ranges,
                                          start.pos.chrm,
                                          start.pos.end),
         map_genome_point_to_range_points(ranges,
                                          end.pos.chrm,
                                          end.pos.start) ]

    if not points_in_window(p):
        return
    event_type = get_split_event_type(split)
    color = COLORS[event_type]
    
    ax.plot(p,
            [y,y],
            ':',
            color=color,
            alpha=0.25,
            lw=1,
            marker='o',
            markersize=marker_size)
#}}}

#{{{def plot_split(split, y, ax, ranges):
def plot_split_plan(ranges, step, ax):
    p = [map_genome_point_to_range_points(ranges, 
                                          step.start_pos.chrm,
                                          step.start_pos.start),
         map_genome_point_to_range_points(ranges,
                                          step.end_pos.chrm,
                                          step.end_pos.end)]

    if None in p:
        return False

    # some points are far outside of the printable area, so we ignore them 
    if not points_in_window(p):
        return False

    y = step.info['INSERTSIZE']
    event_type = step.info['TYPE']
    READ_TYPES_USED[event_type] = True
    color = COLORS[event_type]
    
    ax.plot(p,
            [y,y],
            ':',
            color=color,
            alpha=0.25,
            lw=1,
            marker='o',
            markersize=marker_size)
#}}}

#{{{def plot_splits(splits,
def plot_splits(splits,
                ax,
                ranges,
                curr_min_insert_size,
                curr_max_insert_size):
    """Plots all SplitReads for the region
    """
    plan = get_splits_plan(ranges, splits)

    if not plan:
        [curr_min_insert_size, curr_max_insert_size]

    max_event, steps = plan

    for step in steps:
        plot_split_plan(ranges, step, ax)

    if not curr_min_insert_size or curr_min_insert_size > max_event:
        curr_min_insert_size = max_event
    if not curr_max_insert_size  or curr_max_insert_size < max_event:
        curr_max_insert_size = max_event

    return [curr_min_insert_size, curr_max_insert_size]
#}}}

##Long Read methods
#{{{class Alignment:
class Alignment:
    """container of alignment info, from CIGAR string

    Contains start(int), end(int), strand(bool True=forward), query
    position (int)
    """
    def __init__(self,chrm,start,end,strand,query_position):
        """Create Alignment instance

        Genomic interval is defined by start, end, and query_pos integers
        Strand is bool (True for forward)
        """
        self.pos = genome_interval(chrm, start, end)
        self.strand = strand
        self.query_position = query_position
    def __str__(self):
        return ','.join([str(x) for x in [self.pos.chrm, 
                                          self.pos.start, 
                                          self.pos.end, 
                                          self.strand, 
                                          self.query_position]])

    def __repr__(self):
        return ('Alignment(%s,%s,%s,%s,%s)' % \
                (self.pos.chrm,
                 self.pos.start,
                 self.pos.end,
                 self.strand,
                 self.query_position))
#}}}

#{{{class LongRead:
class LongRead:
    """container of LongRead info

    Contains start(int), end(int), list of Alignments
    """

    def __init__(self,alignments):
        """Create LongRead instance

        Genomic interval is defined by start, end integers
        List of Alignments set by parameter
        """
        self.alignments = alignments
    def __str__(self):
        return ','.join([str(x) for x in self.alignments])
    def __repr__(self):
        return ('LongRead(' + str(self) + ')')
#}}}

#{{{def get_alignments_from_cigar(chrm,
def get_alignments_from_cigar(chrm,
                              curr_pos,
                              strand,
                              cigartuples,
                              reverse=False):
    """Breaks CIGAR string into individual Aignments

    Starting point within genome given by curr_pos and strand
    Set of CIGAR operations and lengths as pairs passed in as cigartuples
    Direction of alignment set to reverse with reverse boolean

    Return list of Alignments
    """
    alignments = []
    q_pos = 0
    if reverse:
        cigartuples = cigartuples[::-1]

    for op,length in cigartuples:
        if op in [CIGAR_MAP['M'],CIGAR_MAP['='],CIGAR_MAP['X']]:
            alignments.append(Alignment(chrm,
                                        curr_pos,
                                        curr_pos+length,
                                        strand,
                                        q_pos))
            curr_pos += length
            q_pos += length
        elif op == CIGAR_MAP['I']: 
            q_pos += length
        elif op == CIGAR_MAP['D']:
            curr_pos += length
        elif op == CIGAR_MAP['N']:
            curr_pos += length
        elif op == CIGAR_MAP['S']:
            q_pos += length
    return alignments
#}}}

#{{{def get_cigartuples_from_string(cigarstring):
def get_cigartuples_from_string(cigarstring):
    """Extracts operations,lengths as tuples from cigar string"

    Returns list of tuples of [operation,length]
    """
    cigartuples = []
    for match in re.findall(r'(\d+)([A-Z]{1})', cigarstring):
        length = int(match[0])
        op = match[1]
        cigartuples.append((CIGAR_MAP[op], length))
    
    return cigartuples
#}}}

#{{{def merge_alignments(min_gap, alignments):
def merge_alignments(min_gap, alignments):
    """Combines previously identified alignments if close together
    Alignments are combined if within min_gap distance
    Returns list of Alignments
    """

    merged_alignments = []

    for alignment in alignments:
        if len(merged_alignments) == 0:
            merged_alignments.append(alignment)
        else:
            if alignment.pos.chrm == merged_alignments[-1].pos.chrm \
                and alignment.pos.start < \
                    merged_alignments[-1].pos.end + min_gap:
                merged_alignments[-1].pos.end = alignment.pos.end
            else:
                merged_alignments.append(alignment)
    return merged_alignments
#}}}

#{{{def add_long_reads(bam_file, read, long_reads, min_event_size):
def add_long_reads(bam_file, read, long_reads, min_event_size):
    """Adds a (primary, non-supplementary, long) read to the long_reads list

    Read added to long_reads if within the inteval defined by ranges
    Alignments belonging to the LongRead instance combined if within the
    min_event_size distance apart
    """
    READ_TYPES_USED["Aligned long read"] = True

    if read.is_supplementary or read.is_secondary: return

    hp = 0 

    if read.has_tag('HP'):
        hp = int(read.get_tag('HP'))

    alignments = get_alignments_from_cigar(
            bam_file.get_reference_name(read.reference_id),
            read.pos,
            not read.is_reverse,
            read.cigartuples)


    min_gap = min_event_size
    merged_alignments = merge_alignments(min_gap, alignments)

    read_strand = not read.is_reverse
    read_chrom = read.reference_name

    if read.has_tag('SA'):
        for sa in read.get_tag('SA').split(';'):
            if len(sa) == 0: 
                continue

            rname,pos,strand,cigar,mapq,nm = sa.split(',')

            sa_pos = int(pos)
            sa_strand = strand == '+'
            strand_match = read_strand != sa_strand
            sa_cigartuples = get_cigartuples_from_string(cigar)
            sa_alignments = get_alignments_from_cigar(rname,
                                                      sa_pos,
                                                      sa_strand,
                                                      sa_cigartuples,
                                                      reverse=strand_match)

            sa_merged_alignments =  merge_alignments(min_gap,
                                                     sa_alignments)

            if (len(sa_merged_alignments) > 0):
                merged_alignments += sa_merged_alignments

    if hp not in long_reads:
        long_reads[hp] = {}

    if read.query_name not in long_reads[hp]:
        long_reads[hp][read.query_name] = []

    long_reads[hp][read.query_name].append(
            LongRead( merged_alignments))
#}}}

#{{{def add_align_step(alignment, steps, ranges):
def add_align_step(alignment, steps, ranges):
    #alignment can span ranges
    start_range_hit_i = get_range_hit(ranges,
                                      alignment.pos.chrm,
                                      alignment.pos.start)
    end_range_hit_i = get_range_hit(ranges, 
                                    alignment.pos.chrm,
                                    alignment.pos.end)

    # neither end is in range, add nothing
    if start_range_hit_i == None and end_range_hit_i == None:
        return

    # start is not in range, use end hit
    if start_range_hit_i == None:
        start = genome_interval(alignment.pos.chrm,
                                max(alignment.pos.start,
                                    ranges[end_range_hit_i].start),
                                max(alignment.pos.start,
                                    ranges[end_range_hit_i].start))
        end = genome_interval(alignment.pos.chrm,
                              min(alignment.pos.end,
                                  ranges[end_range_hit_i].end),
                              min(alignment.pos.end,
                                  ranges[end_range_hit_i].end))
        steps.append( plan_step(start, end, 'LONGREAD', info={'TYPE': 'Align'}))
    # end is not in range, use start hit
    elif end_range_hit_i == None:
        start = genome_interval(alignment.pos.chrm,
                                max(alignment.pos.start,
                                    ranges[start_range_hit_i].start),
                                max(alignment.pos.start,
                                    ranges[start_range_hit_i].start))
        end = genome_interval(alignment.pos.chrm,
                              min(alignment.pos.end,
                                  ranges[start_range_hit_i].end),
                              min(alignment.pos.end,
                                  ranges[start_range_hit_i].end))
        steps.append( plan_step(start, end, 'LONGREAD', info={'TYPE': 'Align'}))
    # both are in the same range
    elif start_range_hit_i == end_range_hit_i:
        start = genome_interval(alignment.pos.chrm,
                                max(alignment.pos.start,
                                    ranges[start_range_hit_i].start),
                                max(alignment.pos.start,
                                    ranges[start_range_hit_i].start))
        end = genome_interval(alignment.pos.chrm,
                              min(alignment.pos.end,
                                  ranges[end_range_hit_i].end),
                              min(alignment.pos.end,
                                  ranges[end_range_hit_i].end))
        steps.append( plan_step(start, end, 'LONGREAD', info={'TYPE': 'Align'}))
    # in different ranges
    else:
        start_1 = genome_interval(alignment.pos.chrm,
                                  max(alignment.pos.start,
                                      ranges[start_range_hit_i].start),
                                  max(alignment.pos.start,
                                      ranges[start_range_hit_i].start))
        end_1 = genome_interval(alignment.pos.chrm,
                                ranges[start_range_hit_i].end,
                                ranges[start_range_hit_i].end)
        steps.append( plan_step(start_1,
                                end_1,
                                'LONGREAD',
                                info={'TYPE': 'Align'}))

        start_2 = genome_interval(alignment.pos.chrm,
                                  ranges[end_range_hit_i].start,
                                  ranges[end_range_hit_i].start)
        end_2 = genome_interval(alignment.pos.chrm,
                                min(alignment.pos.end,
                                    ranges[end_range_hit_i].end),
                                min(alignment.pos.end,
                                    ranges[end_range_hit_i].end))
        steps.append( plan_step(start_2,
                                end_2,
                                'LONGREAD',
                                info={'TYPE': 'Align'}))
#}}}

#{{{def get_long_read_plan(read_name, long_reads, ranges):
def get_long_read_plan(read_name, long_reads, ranges):
    """Create a plan to render a long read

    Plan consists of the largest event within the read 
        (used to determine the y-axis position of read)
        and the alignment types for plotting each Alignment within 
        LongRead.alignments Align, Duplication, Deletion, Inversion,
        Inversion,
        InterChrmInversion, InterChrm

    Returns plan
    """

    alignments = []

    # only keep alignments that intersect a range
    seen = {}

    if read_name not in long_reads:
        sys.stderr.write('ERROR: Read name ' + read_name + \
                         ' not in list of long reads')
        sys.exit(1)

    for long_read in long_reads[read_name]:
        for alignment in long_read.alignments:
            if alignment.query_position in seen:
                continue
            seen[alignment.query_position] = 1
            # check to see if any part of this alignment overlaps a plot
            # range
            in_range = False
            for r in ranges:
                if r.intersect(alignment.pos) == 0:
                    in_range = True
            if in_range:
                alignments.append(alignment)

    if len(alignments) <= 0:
        return None
    alignments.sort(key=lambda x: x.query_position)


    # we set the primary strand to be the one with the longest alignment
    # this will affect which alignment is inverted. There are clearly edge
    # cases here that we will need to address as we get more examples 
    # of inversions
    longest_alignment = 0
    longest_alignment_i = -1
    for i in range(len(alignments)):
        l = alignments[i].pos.end - alignments[i].pos.start
        if longest_alignment < l:
            longest_alignment = l
            longest_alignment_i = i
    primary_strand = alignments[longest_alignment_i].strand

    steps = []
    # long aglinments may spill over the edges, so we will clip that starts 
    curr = alignments[0]

    add_align_step(curr, steps, ranges)
    
    for i in range(1,len(alignments)):
        last = alignments[i-1]
        curr = alignments[i]

        # figure out what the event is

        #INTER CHROM
        if (curr.pos.chrm != last.pos.chrm):
            if (curr.strand != last.strand):
                start = genome_interval(last.pos.chrm,
                                        last.pos.end,
                                        last.pos.end)

                end = genome_interval(curr.pos.chrm,
                                      curr.pos.end,
                                      curr.pos.end)

                info = {'TYPE': 'InterChrmInversion'}
                steps.append(plan_step(start, end, 'LONGREAD', info=info) )
            else:
                start = genome_interval(last.pos.chrm,
                                        last.pos.end,
                                        last.pos.end)
                end = genome_interval(curr.pos.chrm,
                                      curr.pos.start,
                                      curr.pos.start)
                info = {'TYPE': 'InterChrm'}
                steps.append(plan_step(start, end, 'LONGREAD', info=info) )

            add_align_step(curr, steps, ranges)
        # Inversion
        elif (curr.strand != last.strand):
            # it is possible that we have a complex even that 
            # is an inverted Duplication
            if (curr.pos.start  < last.pos.end):
                start = genome_interval(last.pos.chrm,
                                        last.pos.end,
                                        last.pos.end)
                end = genome_interval(curr.pos.chrm,
                                      curr.pos.start,
                                      curr.pos.start)
                info = {'TYPE': 'Deletion'}
                steps.append(plan_step(start, end, 'LONGREAD', info=info))
            if (curr.strand != primary_strand):
                # last (primary) | curr 
                # +++++++++++++++|-------
                #               ^.......^
                #             end           end

                # last (primary) | curr 
                # ---------------|+++++++
                #               ^.......^
                #             end           end

                start = genome_interval(last.pos.chrm,
                                        last.pos.end,
                                        last.pos.end)
                end = genome_interval(curr.pos.chrm,
                                      curr.pos.end,
                                      curr.pos.end)
                info = {'TYPE': 'Inversion'}
                steps.append(plan_step(start, end, 'LONGREAD', info=info))
            else:
                if (curr.pos.start  < last.pos.end):
                    start = genome_interval(last.pos.chrm,
                                            last.pos.end,
                                            last.pos.end)
                    end = genome_interval(curr.pos.chrm,
                                          curr.pos.start,
                                          curr.pos.start)
                    info = {'TYPE': 'Duplication'}
                    steps.append(plan_step(start, end, 'LONGREAD', info=info))

                # last   | curr (primary)
                # +++++++|-------------
                # ^.......^
                # start   start

                # last   | curr (primary)
                # -------|+++++++++++++++
                # ^.......^
                # start   start

                start = genome_interval(last.pos.chrm,
                                        last.pos.start,
                                        last.pos.start)
                end = genome_interval(curr.pos.chrm,
                                      curr.pos.start,
                                      curr.pos.start)
                info = {'TYPE': 'Inversion'}
                steps.append(plan_step(start, end, 'LONGREAD', info=info))

            add_align_step(curr, steps, ranges)
        # Duplication
        elif (curr.pos.start  < last.pos.end):
            start = genome_interval(last.pos.chrm,
                                    last.pos.end,
                                    last.pos.end)
            end = genome_interval(curr.pos.chrm,
                                  curr.pos.start,
                                  curr.pos.start)
            info = {'TYPE': 'Duplication'}
            steps.append(plan_step(start, end, 'LONGREAD', info=info) )
            add_align_step(curr, steps, ranges)
        # Deletion
        else:
            start = genome_interval(last.pos.chrm,
                                    last.pos.end,
                                    last.pos.end)
            end = genome_interval(curr.pos.chrm,
                                  curr.pos.start,
                                  curr.pos.start)
            info = {'TYPE': 'Deletion'}
            #steps.append(plan_step(start, end, 'LONGREAD', info=info))
            steps.append(plan_step(start,
                                   end,
                                   'LONGREAD',
                                   info= {'TYPE': 'Deletion'}))
            add_align_step(curr, steps, ranges)

        # if either end is in a range, then add its gap to the list

    max_gap = None

    chrms = set([s.start_pos.chrm for s in steps] + \
                [s.end_pos.chrm for s in steps] )

    # set interchrm dist to 5000
    if len(chrms) > 1:
        max_gap = INTERCHROM_YAXIS
    else:
        step_sizes = [abs(step.end_pos.end-step.start_pos.start) \
                for step in steps \
                if step.info['TYPE'] != 'Align' \
                and get_range_hit(ranges, 
                                  step.start_pos.chrm,
                                  step.start_pos.start) != None \
                and get_range_hit(ranges, 
                                  step.end_pos.chrm,
                                  step.end_pos.end) != None]

        max_gap = max(step_sizes) if len(step_sizes) > 0 else 0

    plan = [max_gap, steps]

    return plan 
#}}}

#{{{def get_long_read_max_gap(read_name, long_reads):
def get_long_read_max_gap(read_name, long_reads):
    """Finds the largest gap between alignments in LongRead alignments,
    plus lengths of the  alignments 

    Returns the integer max gap
    """
    alignments = []
    for long_read in long_reads[read_name]:
        for alignment in long_read.alignments:
            alignments.append(alignment)
    alignments.sort(key=lambda x: x.query_position)

    #find biggest gap
    max_gap = 0
    for i in range(1,len(alignments)):
        curr_gap = abs(alignments[i].start - alignments[i-1].end)
        max_gap = max(max_gap,curr_gap)
    return max_gap
#}}}

##Variant methods
#{{{def plot_variant(sv, sv_type, ax, ranges):
def plot_variant(sv, sv_type, ax, ranges):
    """Plots the variant bar at the top of the image

    """

    r = [map_genome_point_to_range_points(ranges,
                                          sv[0].chrm,
                                          sv[0].start),
         map_genome_point_to_range_points(ranges,
                                          sv[-1].chrm,
                                          sv[-1].end)]

    ax.plot(r,[0,0],
            '-',color='black',lw=8,solid_capstyle="butt",alpha=0.5)

    ax.set_xlim([0,1])
    ax.spines['top'].set_visible(False)
    ax.spines['bottom'].set_visible(False)
    ax.spines['left'].set_visible(False)
    ax.spines['right'].set_visible(False)
    ax.tick_params(axis='x',length=0)
    ax.tick_params(axis='y',length=0)
    ax.set_xticklabels([])
    ax.set_yticklabels([])

    ## make SV title 
    sv_title = ''
    if sv[0].chrm == sv[-1].chrm:
        sv_size = float(sv[0].end) - float(sv[0].start)
        sv_size_unit = 'bp'

        if sv_size > 1000000:
            sv_size = "{0:0.2f}".format(sv_size/1000000.0)
            sv_size_unit = 'mb'
        elif sv_size > 1000:
            sv_size = "{0:0.2f}".format(sv_size/1000.0)
            sv_size_unit = 'kb'

        sv_title = str(sv_size) + ' ' + sv_size_unit + ' ' + sv_type
    else:
        sv_title = sv_type

    ax.set_title(sv_title, fontsize=8)
#}}}

#{{{def plot_confidence_interval(chrm, breakpoint,ci, ax, ranges):
def plot_confidence_interval(chrm, breakpoint,ci, ax, ranges):
    """Plots a confidence interval on the variant bar
    """

    r = [map_genome_point_to_range_points(ranges,
                                          chrm,
                                          breakpoint-int(ci[0])),
         map_genome_point_to_range_points(ranges,
                                          chrm,
                                          breakpoint+int(ci[1]))]
    
    ax.plot(r,[0,0],'-',color='black',lw=.5, alpha=1)
    ax.axvline(r[0], color='black', lw=0.5,alpha=1, ymin=0.40, ymax=0.60)
    ax.axvline(r[1], color='black', lw=0.5,alpha=1, ymin=0.40, ymax=0.60)

    ax.set_xlim([0,1])
    ax.spines['top'].set_visible(False)
    ax.spines['bottom'].set_visible(False)
    ax.spines['left'].set_visible(False)
    ax.spines['right'].set_visible(False)
    ax.tick_params(axis='x',length=0)
    ax.tick_params(axis='y',length=0)
    ax.set_xticklabels([])
    ax.set_yticklabels([])
#}}}

#{{{def create_variant_plot(grid, 
def create_variant_plot(grid, 
                        ax_i, 
                        sv,
                        sv_type, 
                        ranges,
                        start_ci, 
                        end_ci):
    """Plots the pieces of the variant bar at the top, including bar and
    confidence intervals 
    """
    ax = plt.subplot(grid[ax_i])
    plot_variant(sv, sv_type, ax, ranges)
    ax_i += 1
    #plot confidence intervals if provided
    if start_ci and start_ci != None:
        plot_confidence_interval(sv[0].chrm,
                                 sv[0].start,
                                 start_ci,
                                 ax,
                                 ranges)
    if end_ci and end_ci != None:
        plot_confidence_interval(sv[-1].chrm,
                                 sv[-1].end,
                                 end_ci,
                                 ax,
                                 ranges)

    # break the variant plot when we have multiple ranges
    for i in range(1,len(ranges)):
        ax.axvline(x=1.0/len(ranges), color='white', linewidth=5)
        ax.text(1.0/len(ranges),
                0, 
                "...", 
                fontsize=6, 
                fontdict=None, 
                horizontalalignment='center')

    return ax_i
#}}}

#Linked Reads methods
#{{{ def get_linked_plan(ranges, pairs, splits, linked_reads, gem_name):
def get_linked_plan(ranges, pairs, splits, linked_reads, gem_name):
    insert_sizes = []

    gem_poss = [ [] for i in range(len(ranges)) ]

    linked_pair_steps = []
    #collect all the pairs in a gem
    for name in linked_reads[gem_name][0]:
        if name in pairs and len(pairs[name]) == 2:
            pair = pairs[name]
            plan = get_pair_plan(ranges, pair, linked_plan=True)
            if plan:
                insert_size, step = plan
                insert_sizes.append(insert_size)
                linked_pair_steps.append(step)

    #collect all the splits in a gem
    linked_split_steps = []
    for name in linked_reads[gem_name][1]:
        if name in splits:
            split = splits[name]
            plan = get_split_plan(ranges, split, linked_plan=True)
            if plan:
                insert_size, steps = plan
                insert_sizes.append(insert_size)
                linked_split_steps += steps


    if len(linked_split_steps) == 0 and len(linked_pair_steps) == 0:
        return None

    for step in linked_split_steps + linked_pair_steps:
        poss = [ (step.start_pos.chrm, step.start_pos.start),
                 (step.start_pos.chrm, step.start_pos.end),
                 (step.end_pos.chrm, step.end_pos.start),
                 (step.end_pos.chrm, step.end_pos.end) ]
        for pos in poss:
            hit = get_range_hit(ranges, pos[0], pos[1])
            if hit > -1:
                gem_poss[hit].append(pos[1])

    max_event_size = max(insert_sizes)

    gem_steps = []

    for i in range(len(ranges)):
        if len(gem_poss[i]) == 0:
            continue
        start = genome_interval(ranges[i].chrm,
                                min(gem_poss[i]),
                                min(gem_poss[i]))
        end = genome_interval(ranges[i].chrm,
                              max(gem_poss[i]),
                              max(gem_poss[i]))
        gem_steps.append(plan_step(start, end, 'LINKED'))

    #if the gem extends beyond the range, then push the end pos to the
    #end/begining of the range
    if len(gem_steps) > 1:
        gem_steps[0].end_pos.start = ranges[0].end
        gem_steps[0].end_pos.end = ranges[0].end

        gem_steps[1].start_pos.start = ranges[1].start
        gem_steps[1].start_pos.end = ranges[1].start



    info = {'INSERTSIZE' : max_event_size, 
            'PAIR_STEPS' : linked_pair_steps,
            'SPLIT_STEPS' : linked_split_steps}

    gem_steps[0].info = info

    return max(insert_sizes), gem_steps
#}}}

#{{{ def plot_linked_reads(pairs,
def plot_linked_reads(pairs,
                      splits,
                      linked_reads,
                      ax,
                      ranges,
                      curr_min_insert_size,
                      curr_max_insert_size):
    """Plots all LinkedReads for the region
    """
    for linked_read in linked_reads:
        plan = get_linked_plan(ranges, pairs, splits, linked_reads, linked_read)

        if not plan:
            continue

        insert_size, steps = plan

        if not curr_min_insert_size or curr_min_insert_size > insert_size:
            curr_min_insert_size = insert_size
        if not curr_max_insert_size or curr_max_insert_size < insert_size:
            curr_max_insert_size = insert_size

        for step in steps:
            p = [map_genome_point_to_range_points(ranges, 
                                                  step.start_pos.chrm,
                                                  step.start_pos.start),
                 map_genome_point_to_range_points(ranges,
                                                  step.end_pos.chrm,
                                                  step.end_pos.end)]
            #ignore points outside window
            if not points_in_window(p):
                continue
            
            ax.plot(p,
                    [insert_size,insert_size],
                    '-',color='green',
                    alpha=0.75,
                    lw=0.25)

        for pair_step in steps[0].info['PAIR_STEPS']:
            pair_step.info['INSERTSIZE'] = insert_size
            plotted = plot_pair_plan(ranges, pair_step, ax)

        for split_step in steps[0].info['SPLIT_STEPS']:
            split_step.info['INSERTSIZE'] = insert_size
            plotted = plot_split_plan(ranges, split_step, ax)

    return [curr_min_insert_size, curr_max_insert_size]
#}}}

#{{{def plot_long_reads(long_reads,
def plot_long_reads(long_reads,
                    ax,
                    ranges,
                    curr_min_insert_size,
                    curr_max_insert_size):
    """Plots all LongReads for the region
    """

    Path = mpath.Path

    colors = { 'Align' : 'orange',
               'Deletion' : 'black',
               'Inversion' : 'blue',
               'Duplication' : 'red',
               'InterChrm' : 'black',
               'InterChrmInversion' : 'blue'}

    for read_name in long_reads:
        long_read_plan = get_long_read_plan(read_name,
                                            long_reads,
                                            ranges)

        if long_read_plan is None:
            continue
        max_gap = long_read_plan[0]
        steps = long_read_plan[1]
        for step in steps:

            p = [map_genome_point_to_range_points(ranges,
                                                  step.start_pos.chrm,
                                                  step.start_pos.start),
                 map_genome_point_to_range_points(ranges,
                                                  step.end_pos.chrm,
                                                  step.end_pos.end)]

            # some points are far outside of the printable area, so we
            # ignore them 
            if not points_in_window(p):
                continue

            if step.info['TYPE'] == 'Align':
                ax.plot(p,
                        [max_gap,max_gap],
                        '-', 
                        color=colors[step.info['TYPE']],
                        alpha=0.25,
                        lw=1)

                if curr_max_insert_size and (max_gap > curr_max_insert_size):
                    curr_max_insert_size = max_gap
            else:
                x1 = p[0]
                x2 = p[1]

                pp = mpatches.PathPatch(
                        Path([ (x1, max_gap),
                               (x1, max_gap*1.1),
                               (x2, max_gap*1.1),
                               (x2, max_gap)],
                             [ Path.MOVETO, 
                               Path.CURVE4, 
                               Path.CURVE4, 
                               Path.CURVE4]),
                        fc="none",
                        color=colors[step.info['TYPE']],
                        alpha=0.25,
                        lw=1,
                        ls=':')
                ax.add_patch(pp)

                # add some room for the bend line
                if (curr_max_insert_size is None ) or max_gap*1.1 > curr_max_insert_size:
                    curr_max_insert_size = max_gap*1.1

    return [curr_min_insert_size, curr_max_insert_size]
#}}}

##Setup
#{{{def pair(arg):
def pair(arg):
    """Defines behavior for ArgParse pairs 

    Pairs must be comma-separated list of two items
    """
    try:
        parsed_arg = [int(x) for x in arg.split(',')]
        if len(parsed_arg) == 2:
            return parsed_arg
        else:
            parser.error('Invalid number of pair values')
    except:
        parser.error('Invalid pair values')
#}}}

#{{{def print_arguments(options):
def print_arguments(options):
    """Prints out the arguments to samplot as a json object

    Used as metadata for PlotCritic
    """
    if options.print_args or options.json_only:
        import json
        args_filename = os.path.splitext(options.output_file)[0] + ".json"
        args_info = {
            'titles': options.titles if options.titles else 'None',
            'reference': options.reference if options.reference else 'None',
            'bams': options.bams,
            'output_file': options.output_file,
            'start': options.start, 
            'end': options.end,
            'chrom': options.chrom,
            'window': options.window,
            'max_depth': options.max_depth if options.max_depth else 'None',
            'sv_type': options.sv_type,
            'transcript_file': options.transcript_file \
                    if options.transcript_file else 'None'
        }
        with open(args_filename, 'w') as outfile:
            json.dump(args_info, outfile)
#}}} 

#{{{def setup_arguments():
def setup_arguments():
    """Defines the allowed arguments for samplot
    """
    parser = argparse.ArgumentParser( \
            prog="samplot",
            description="SAMPLOT creates images of genome regions from " + \
                        "CRAM/SAM alignments, "+\
                        "optimized for structural variant call review")

    parser.add_argument('--version',
                        action='version',
                        version='%(prog)s ' + VERSION)


    parser.add_argument("--marker_size",
                        type=int,
                        default=3,
                        help="Size of marks on pairs and splits (default 3) ",
                        required=False)

    parser.add_argument("-n",
                        "--titles",
                        help="Space-delimited list of plot titles. " + \
                             "Use quote marks to include spaces " + \
                             "(i.e. \"plot 1\" \"plot 2\")",
                        type=str,
                        nargs="+",
                        required=False);

    parser.add_argument("-r",
                        "--reference",
                        help="Reference file for CRAM, required if " + \
                             "CRAM files used",
                        type=str,
                        required=False);

    parser.add_argument("-z",
                        "--z",
                        type=int,
                        default=4,
                        help="Number of stdevs from the mean (default 4)",
                        required=False)

    parser.add_argument("-b",
                        "--bams",
                        type=str,
                        nargs="+",
                        help="Space-delimited list of BAM/CRAM file names",
                        required=True)

    parser.add_argument("-o",
                        "--output_file",
                        type=str,
                        help="Output file name",
                        required=True)

    parser.add_argument("-s",
                        "--start",
                        type=int,
                        help="Start position of region/variant",
                        action="append",
                        required=True)

    parser.add_argument("-e",
                        "--end",
                        type=int,
                        help="End position of region/variant",
                        action="append",
                        required=True)

    parser.add_argument("-c",
                        "--chrom",
                        type=str,
                        help="Chromosome",
                        action="append",
                        required=True)

    parser.add_argument("-w",
                        "--window",
                        type=int,
                        help="Window size (count of bases to include " + \
                             "in view), default(0.5 * len)",
                        required=False)
  
    parser.add_argument("-d",
                        "--max_depth",
                        type=int,
                        help="Max number of normal pairs to plot",
                        default=100,
                        required=False)

    parser.add_argument("--minq",
                       type=int,
                       help="coverage from reads with MAPQ <= minq " + \
                            "plotted in lighter grey. To disable, " + \
                            "pass in negative value",
                       default=0,
                       required=False)

    parser.add_argument("-t",
                        "--sv_type",
                        type=str,
                        help="SV type. If omitted, plot is created " + \
                             "without variant bar",
                        required=False)

    parser.add_argument("-T",
                        "--transcript_file",
                        help="GFF of transcripts",
                        required=False)

    parser.add_argument("-A",
                        "--annotation_files",
                        type=str,
                        nargs="+",
                        help="Space-delimited list of bed.gz tabixed " + \
                             "files of annotations (such as repeats, " + \
                             "mappability, etc.)",
                      required=False)

    parser.add_argument("--coverage_tracktype",
                        type=str,
                        help="type of track to use for low MAPQ " + \
                             "coverage plot.",
                        choices=['stack','superimpose'],
                        default="stack",
                        required=False)

    parser.add_argument("-a",
                        "--print_args",
                        action="store_true",
                        default=False,
                        help="Print commandline arguments",
                        required=False)

    parser.add_argument("-H",
                        "--plot_height",
                        type=int,
                        help="Plot height",
                        required=False)

    parser.add_argument("-W",
                        "--plot_width",
                        type=int,
                        help="Plot width",
                        required=False)

    parser.add_argument("-q",
                        "--min_mqual",
                        type=int,
                        help="Min mapping quality of reads to be " + \
                             "included in plot",
                        required=False)

    parser.add_argument("-j",
                        "--json_only",
                        action="store_true",
                        default=False,
                        help="Create only the json file, not the " + \
                             "image plot",
                        required=False)

    parser.add_argument("--start_ci",
                        help="confidence intervals of SV first " + \
                             "breakpoint (distance from the " + \
                             "breakpoint). Must be a " + \
                             "comma-separated pair of ints (i.e. 20,40)",
                        type=pair,
                        required=False)

    parser.add_argument("--end_ci",
                        help="confidence intervals of SV end " + \
                             "breakpoint (distance from the " + \
                             "breakpoint). Must be a " + \
                             "comma-separated pair of ints (i.e. 20,40)",
                        type=pair,
                        required=False)

    parser.add_argument("--long_read",
                        type=int,
                        default=1000,
                        help="Min length of a read to be treated as a " + \
                        "long-read (default 1000)",
                        required=False)

    parser.add_argument("--min_event_size",
                        type=int,
                        default=100,
                        help="Min size of an event in long-read " + \
                             "CIGAR to include (default 100)",
                        required=False)

    parser.add_argument("--xaxis_label_fontsize",
                        type=int,
                        default=6,
                        help="Font size for X-axis labels (default 6)",
                        required=False)

    parser.add_argument("--yaxis_label_fontsize",
                        type=int,
                        default=6,
                        help="Font size for Y-axis labels (default 6)",
                        required=False)

    parser.add_argument("--legend_fontsize",
                        type=int,
                        default=6,
                        help="Font size for legend labels (default 6)",
                        required=False)

    parser.add_argument("--annotation_fontsize",
                        type=int,
                        default=6,
                        help="Font size for annotation labels (default 6)",
                        required=False)

    parser.add_argument("--common_insert_size",
                        action="store_true",
                        default=False,
                        help="Set common insert size for all plots",
                        required=False)

    parser.add_argument("--hide_annotation_labels",
                        action="store_true",
                        default=False,
                        help="Hide the label (fourth column text) " + \
                             "from annotation files, useful for region " + \
                             "with many annotations",
                        required=False)

    parser.add_argument("--coverage_only",
                        action="store_true",
                        default=False,
                        help="Hide all reads and show only coverage",
                        required=False)

    parser.add_argument("--same_yaxis_scales",
                        action="store_true",
                        default=False,
                        help="Set the scales of the Y axes to the " + \
                             "max of all",
                        required=False)

    parser.add_argument("--zoom",
                        type=int,
                        help="Only show +- zoom amount around breakpoints",
                        required=False)

    parser.add_argument("--debug",
                        type=str,
                        help="Print debug statements",
                        required=False)


    options = parser.parse_args()

    if options.print_args or options.json_only:
        print_arguments(options)
        if options.json_only:
            sys.exit(0)

    for bam in options.bams:
        if ".cram" in bam:
            if not options.reference:
                parser.print_help(sys.stderr)
                sys.exit("Error: Missing reference for CRAM")
    return options
#}}}

#{{{def set_plot_dimensions(sv,
def set_plot_dimensions(sv,
                        sv_type,
                        arg_plot_height,
                        arg_plot_width, 
                        bams,
                        annotation_files,
                        transcript_file,
                        arg_window,
                        zoom):
    """Chooses appropriate dimensions for the plot

    Includes the number of samples, whether a variant type is included, and
    any annotations in height Includes the start, end, and window argument
    in width If height and width are chosen by used, these are used instead

    Return plot height, width, and window as integers
    """

    plot_height = 5
    plot_width = 8
    if arg_plot_height:
        plot_height = arg_plot_height
    else:
        num_subplots = len(bams)
        if annotation_files:
            num_subplots += .3*len(annotation_files)
        if transcript_file:
            num_subplots += .3
        plot_height = 2 + num_subplots

    if arg_plot_width:
        plot_width = arg_plot_width

    window = 0
    ranges = []
    if arg_window:
        window = arg_window

    """ 
    Several things determin the window size. 
    1) SV is not given, window = 0
    1) SV is given
        1) it is directly set
        2) it is not directly set
           2.1) single interval SV
           2.2) zoom set
           2.3) 2-interval SV
    """
    # if an SV type is given, then expand the window around its bounds
    if sv_type:
        # if the sv has one interval then set the window proportional
        # to sv size and set one range
        if len(sv) == 1:
            if arg_window:
                window = arg_window
            else:
                window = int((sv[0].end - sv[0].start)/2)
                
            ranges = [genome_interval(sv[0].chrm,
                                      max(0,sv[0].start - window),
                                      sv[0].end + window)]

            # if zoom is set then set window to zoom and set two ranges
            if zoom:
                if window < zoom:
                    sys.stderr.write("Ignoring zoom command. " + \
                                     "Zoom (" + str(zoom) + ")"\
                                     " > Window (" + str(window) + ")\n")
                else:
                    window = zoom
                    ranges = [genome_interval(sv[0].chrm,
                                              max(0,sv[0].start - window),
                                              sv[0].start + window), 
                              genome_interval(sv[0].chrm,
                                              max(0,sv[0].end - window),
                                              sv[0].end + window)]
        elif len(sv) == 2:
            if arg_window:
                window = arg_window
            elif zoom:
                window = zoom
            else:
                window = 1000

            ranges = [genome_interval(sv[0].chrm,
                                      max(0,sv[0].start - window),
                                      sv[0].start + window), 
                      genome_interval(sv[1].chrm,
                                      max(0,sv[1].end - window),
                                      sv[1].end + window)]
        else:
            sys.stderr.write(str(len(sv)) + \
                             " genome splits are not supported")
            sys.exit(1)
    else:
        ranges = [genome_interval(sv[0].chrm, sv[0].start, sv[0].end)]

    return plot_height, plot_width, window, ranges
#}}}

#{{{def get_read_data(ranges,
def get_read_data(ranges,
                  bams,
                  reference,
                  min_mqual,
                  coverage_only, 
                  long_read_length,
                  min_event_size,
                  same_yaxis_scales,
                  max_depth,
                  z_score):
    """Reads alignment files to extract reads for the region

    Region and alignment files given with chrom, start, end, bams
    If CRAM files are used, reference must be provided
    Reads with mapping quality below min_mqual will not be retrieved
    If coverage_only, reads are not kept and used only for checking
    coverage Reads longer than long_read_length will be treated as long
    reads Max coverages values will be set to same value for all samples if
    same_yaxis_scales If max_depth, only max_depth reads will be retrieved,
    although all will be included in coverage If PairedEnd read insert size
    is greater than z_score standard deviations from mean, read will be
    treated as discordant
    """
    
    all_pairs = []
    all_splits = []
    all_coverages = []
    all_long_reads = []
    all_linked_reads = []

    min_insert_size = None
    max_insert_size = None
    max_coverage = 0

    for bam_file_name in bams:
        bam_file = None
        try:
            if not reference:
                bam_file = pysam.AlignmentFile(bam_file_name, "rb")
            else:
                bam_file = pysam.AlignmentFile(bam_file_name,
                                               "rc",
                                               reference_filename=reference)
        except Exception as err:
            print("Error:", err)
            sys.exit(1)

        pairs = {}
        splits = {}
        long_reads = {}
        coverage = {}
        linked_reads = {}

        for r in ranges:
            for read in bam_file.fetch(r.chrm,
                                       max(0,r.start-1000), 
                                       r.end+1000):
                if read.is_qcfail \
                   or read.is_unmapped \
                   or read.is_duplicate \
                   or min_mqual and int(read.mapping_quality) < min_mqual:
                    continue

                
                if not coverage_only:
                    if read.query_length >= long_read_length:
                        add_long_reads(bam_file,
                                       read, 
                                       long_reads, 
                                       min_event_size)
                    else:
                        add_pair_end(bam_file, read, pairs, linked_reads)
                        add_split(read, splits, bam_file, linked_reads)
                add_coverage(bam_file, read, coverage, min_mqual)

        if len(pairs) == 0 \
                and len(splits) == 0 \
                and len(long_reads) == 0 \
                and len(linked_reads) == 0:
            if not coverage_only:
                print('Warning: No data returned from fetch in ' + \
                      'regions  ' + \
                      ' '.join(ranges) + 
                      ' from ' + bam_file_name, file=sys.stderr)

        for chrm in coverage:
            for pos in coverage[chrm]:
                curr_max = max(max(coverage[chrm][pos].values()))
                if curr_max > max_coverage:
                    max_coverage = curr_max

        all_coverages.append(coverage)
        all_pairs.append(pairs)
        all_splits.append(splits)
        all_long_reads.append(long_reads)
        all_linked_reads.append(linked_reads)
    
    read_data = {
            "all_pairs" :       all_pairs,
            "all_splits":       all_splits,
            "all_coverages":    all_coverages,
            "all_long_reads":   all_long_reads,
            "all_linked_reads": all_linked_reads
        }

    # Sample +/- pairs in the normal insert size range
    if max_depth:
        read_data['all_pairs'] = downsample_pairs(max_depth,
                                                  z_score,
                                                  read_data['all_pairs'])
    
    return read_data,max_coverage
#}}}

#{{{def downsample_pairs(max_depth, z_score, all_pairs):
def downsample_pairs(max_depth, z_score, all_pairs):
    """Downsamples to keep only max_depth normal pairs from all PairedEnd
    reads 
    """
    for bam_i in range(len(all_pairs)):
        for hp_i in all_pairs[bam_i]:
            all_pairs[bam_i][hp_i] = \
                    sample_normal(max_depth,
                                  all_pairs[bam_i][hp_i],
                                  z_score)
    return all_pairs
#}}}

#{{{def set_haplotypes(curr_coverage):
def set_haplotypes(curr_coverage):
    """Creates a list to manage counting haplotypes for subplots
    """
    hps = sorted(curr_coverage.keys(), reverse=True)
    #if there are multiple haplotypes, must have 0,1,2
    if len(hps) > 1 or (len(hps) == 1 and hps[0] != 0):
        if 0 not in hps:
            hps.append(0)
        if 1 not in hps:
            hps.append(1)
        if 2 not in hps:
            hps.append(2)
    elif 0 not in hps:
        hps.append(0)
    hps.sort(reverse=True)
    return hps
#}}}

#{{{def plot_samples(ranges,
def plot_samples(ranges,
                 read_data, 
                 grid, 
                 ax_i, 
                 number_of_axes, 
                 bams, 
                 chrom, 
                 coverage_tracktype, 
                 titles, 
                 same_yaxis_scales,
                 xaxis_label_fontsize, 
                 yaxis_label_fontsize, 
                 annotation_files, 
                 transcript_file,
                 max_coverage):

    """Plots all samples
    """
    max_insert_size = 0
    for i in range(len(bams)):
        ax =  plt.subplot(grid[ax_i])
        hps = set_haplotypes(read_data['all_coverages'][i])
        inner_axs = gridspec.GridSpecFromSubplotSpec(
                len(hps), 
                1,
                subplot_spec=grid[ax_i],
                wspace=0.0,
                hspace=0.5)
        axs = {}
        for j in range(len(hps)):
            axs[j] = plt.subplot(inner_axs[hps[j]])
            
        curr_min_insert_size = None
        curr_max_insert_size = 0

        cover_axs = {}
        curr_axs = ''
        overall_insert_size_range = []
        overall_coverage_range = []
        for hp in hps:
            curr_ax = axs[hp]

            curr_splits = []
            if hp in read_data['all_splits'][i]:
                curr_splits = read_data['all_splits'][i][hp]

            curr_linked_reads = []
            if hp in read_data['all_linked_reads'][i]:
                curr_linked_reads = read_data['all_linked_reads'][i][hp]

            curr_long_reads = []
            if hp in read_data['all_long_reads'][i]:
                curr_long_reads = read_data['all_long_reads'][i][hp]

            curr_pairs = []
            if hp in read_data['all_pairs'][i]:
                curr_pairs = read_data['all_pairs'][i][hp]

            curr_coverage = {}
            if hp in read_data['all_coverages'][i]:
                curr_coverage = read_data['all_coverages'][i][hp]

            cover_ax = plot_coverage(curr_coverage, 
                                     curr_ax, 
                                     ranges,
                                     len(hps), 
                                     max_coverage, 
                                     coverage_tracktype, 
                                     yaxis_label_fontsize,
                                     same_yaxis_scales)

            if len(curr_linked_reads) > 0 :
                curr_min_insert_size,curr_max_insert_size = \
                    plot_linked_reads(curr_pairs,
                                      curr_splits,
                                      curr_linked_reads,
                                      curr_ax,
                                      ranges,
                                      curr_min_insert_size,
                                      curr_max_insert_size)
            elif len(curr_long_reads) > 0 :
                curr_min_insert_size,curr_max_insert_size = \
                        plot_long_reads(curr_long_reads,
                                        curr_ax,
                                        ranges,
                                        curr_min_insert_size,
                                        curr_max_insert_size)
            else:
                curr_min_insert_size,curr_max_insert_size = \
                        plot_pairs(curr_pairs,
                                   curr_ax,
                                   ranges,
                                   curr_min_insert_size,
                                   curr_max_insert_size)

                curr_min_insert_size,curr_max_insert_size = \
                        plot_splits(curr_splits,
                                    curr_ax,
                                    ranges,
                                    curr_min_insert_size,
                                    curr_max_insert_size)

            cover_axs[hp] = cover_ax
            if curr_max_insert_size and(curr_max_insert_size > max_insert_size):
                max_insert_size = curr_max_insert_size

        #{{{ set axis parameters
        #set the axis title to be either one passed in or filename
        curr_ax = axs[hps[0]]

        if titles and \
                len(titles) == len(bams):
            curr_ax.set_title(titles[ax_i-1],
                         fontsize=8, loc='left')
        else:
            curr_ax.set_title(os.path.basename(bams[ax_i-1]),
                         fontsize=8, loc='left')

        if len(axs) > 1:
            for j in axs:
                curr_ax = axs[j]
                fp = dict(size=8, backgroundcolor='white')
                text = 'HP: '
                if j == 0:
                    text += 'Undef'
                else:
                    text += str(j)
                at = AnchoredText(text,
                                  loc=2,
                                  prop=fp,
                                  borderpad=0,
                                  pad=0,
                                  frameon=False)
                curr_ax.add_artist(at)
        
        for j in hps:
            curr_ax = axs[j]
            curr_ax.set_xlim([0,1])
            if same_yaxis_scales:
                curr_ax.set_ylim([0,max(1,max_insert_size*1.10)])
            else:
                curr_ax.set_ylim([0,max(1,curr_max_insert_size*1.10)])
            curr_ax.spines['top'].set_visible(False)
            curr_ax.spines['bottom'].set_visible(False)
            curr_ax.spines['left'].set_visible(False)
            curr_ax.spines['right'].set_visible(False)
            curr_ax.tick_params(axis='y', labelsize=yaxis_label_fontsize)
            #if there's one hp, 6 ticks fit. Otherwise, do 3
            tick_count = 6 if len(hps)==1 else 3
            curr_ax.yaxis.set_major_locator(ticker.LinearLocator(tick_count))
            curr_ax.tick_params(axis='both', length=0)
            curr_ax.set_xticklabels([])
        last_sample_num = number_of_axes - 1
        if annotation_files:
            last_sample_num -= len(annotation_files)
        if transcript_file:
            last_sample_num -= 1
        
        if (ax_i == last_sample_num):
            curr_ax = axs[ hps[-1] ]

            labels = []
            if len(ranges) == 1:
                labels = [int(ranges[0].start + \
                        l*(ranges[0].end-ranges[0].start)) \
                        for l in curr_ax.xaxis.get_majorticklocs()]
            elif len(ranges) == 2:
                x_ticks = curr_ax.xaxis.get_majorticklocs()
                labels_per_range = int(len(curr_ax.xaxis.get_majorticklocs()) / \
                        len(ranges))
                labels = [int(ranges[0].start + \
                        l*(ranges[0].end-ranges[0].start)) \
                        for l in x_ticks[:labels_per_range]]
                try:
                    labels += [int(ranges[-1].start + \
                            l*(ranges[-1].end-ranges[-1].start)) \
                            for l in x_ticks[labels_per_range:]]
                except:
                    sys.exit(labels_per_range)
            else:
                sys.stderr.write('Ranges greater than 2 are not supported\n')
                sys.exit(1)


            curr_ax.set_xticklabels(labels, fontsize=xaxis_label_fontsize)
            chrms = [x.chrm for x in ranges]
            curr_ax.set_xlabel('Chromosomal position on ' 
                    + '/'.join(chrms), fontsize=8)

        curr_ax = axs[hps[ int(len(hps)/2)    ]]
        curr_ax.set_ylabel('Insert size', fontsize=8)
        cover_ax = cover_axs[hps[ int(len(hps)/2)    ]]
        cover_ax.set_ylabel('Coverage', fontsize=8)
        #}}}

        ax_i += 1
    return ax_i
#}}}

#{{{def plot_legend(fig, legend_fontsize):
def plot_legend(fig, legend_fontsize):
    """Plots the figure legend
    """
    marker_colors = []
    marker_labels = []
    read_colors = {
        "Deletion/Normal":'black', 
        "Duplication":'red', 
        "Inversion":'blue', 
        "Aligned long read":'orange', 
        "Linked read":'green'
    }

    for read_type in READ_TYPES_USED:
        if read_type in read_colors:
            color = read_colors[read_type]
            flag = READ_TYPES_USED[read_type]
            if flag:
                marker_colors.append(color)
                marker_labels.append(read_type)
    legend_elements = []

    for color in marker_colors:
        legend_elements += [plt.Line2D([0,0],[0,1],
                color=color,
                linestyle='-',
                lw=1)]
    if READ_TYPES_USED["Split-read"]:
        marker_labels.append("Split read")
        legend_elements += [plt.Line2D([0,0],[0,1],
                    markerfacecolor="None",
                    markeredgecolor='grey',
                    color='grey',
                    marker='o',
                    markersize=marker_size,
                    linestyle=':',
                    lw=1)]
    
    if READ_TYPES_USED["Paired-end read"] \
            or READ_TYPES_USED["Deletion/Normal"] \
            or READ_TYPES_USED["Inversion"]:
        marker_labels.append("Paired-end read")
        legend_elements += [plt.Line2D([0,0],[0,1],
                    markerfacecolor="None",
                    markeredgecolor='grey',
                    color='grey',
                    marker='s',
                    markersize=marker_size,
                    linestyle='-',
                    lw=1)]

    fig.legend( legend_elements ,
                marker_labels, 
                loc=1,
                fontsize = legend_fontsize,
                frameon=False)
#}}}

#{{{def create_gridspec(bams, transcript_file, annotation_files, sv_type ):
def create_gridspec(bams, transcript_file, annotation_files, sv_type ):
    """Helper function for creation of a correctly-sized GridSpec instance
    """
    # give one axis to display each sample
    num_ax = len(bams)

    # add another if we are displaying the SV
    if sv_type:
        num_ax+=1

    # add another if a annotation file is given
    if transcript_file:
        num_ax+=1

    if annotation_files:
        num_ax+=len(options.annotation_files)

    # set the relative sizes for each
    ratios = []
    if sv_type:
        ratios = [1] 
    
    for i in range(len(bams)):
        ratios.append( len(read_data['all_coverages'][i]) * 3 )
        if len(read_data['all_coverages']) > 0:
            ratios[-1] = 9
    
    if annotation_files:
        ratios += [.3]*len(annotation_files)
    if transcript_file:
        ratios.append(2)

    return gridspec.GridSpec(num_ax, 1, height_ratios = ratios), num_ax
#}}}

##Annotations/Transcript methods
#{{{def get_plot_annotation_plan(ranges, annotation_file):
def get_plot_annotation_plan(ranges, annotation_file):
    annotation_plan = []
    for r in ranges:
        itr = get_tabix_iter(r.chrm, r.start, r.end, annotation_file)
        if not (itr):
            continue
        for row in itr:
            A = row.rstrip().split()
            chrm = A[0]
            start = int(A[1])
            end = int(A[2])
            interval = genome_interval(chrm, start, end)

            # check to see if any part of this alignment overlaps a plot
            # range
            in_range = False
            for r in ranges:
                if r.intersect(interval) == 0:
                    in_range = True
            if in_range:
                step = plan_step(genome_interval(chrm, start, start),
                                 genome_interval(chrm, end, end),
                                 'ANNOTATION')
                if len(A) > 3 :
                    try:
                        v = float(A[3])
                        step.event = 'FLOAT_ANNOTATION'
                        step.info = v
                    except ValueError:
                        step.event = 'STRING_ANNOTATION'
                        step.info = A[3]

                annotation_plan.append(step)
    return annotation_plan
#}}}

#{{{def plot_annotations(annotation_files, chrom, start, end, 
def plot_annotations(annotation_files,
                     ranges,
                     hide_annotation_labels,
                     annotation_fontsize,
                     grid,
                     ax_i):
    """Plots annotation information from region 
    """
    for annotation_file in annotation_files:
        annotation_plan = get_plot_annotation_plan(ranges, annotation_file)
        if len(annotation_plan) == 0 :
            continue
        ax =  plt.subplot(grid[ax_i])
        ax_i += 1

        for step in annotation_plan:
            p = [map_genome_point_to_range_points(ranges,
                                                  step.start_pos.chrm,
                                                  step.start_pos.start),
                     map_genome_point_to_range_points(ranges,
                                                      step.end_pos.chrm,
                                                      step.end_pos.end)]
            # some points are far outside of the printable area, so we
            # ignore them 
            if not points_in_window(p):
                continue

            if step.event == 'ANNOTATION':
                ax.plot(p, [0,0], '-', color='black', lw=5)
            elif step.event == 'FLOAT_ANNOTATION':
                ax.plot(p, [0,0], '-', color=str(step.info), lw=15)
            elif step.event == 'STRING_ANNOTATION':
                ax.plot(p, [0,0], '-', color='black', lw=15)
                if step.info and not hide_annotation_labels:
                    ax.text(p[0],
                            0 + 0.1,
                            step.info,
                            color='black', 
                            fontsize=annotation_fontsize)
            else:
                sys.stderr.write('Unsupported annotation type: ' + \
                        step.event)
                sys.exit(1)

            # set axis parameters
            ax.set_xlim([0,1])
            ax.spines['top'].set_visible(False)
            ax.spines['bottom'].set_visible(False)
            ax.spines['left'].set_visible(False)
            ax.spines['right'].set_visible(False)
            ax.set_title(os.path.basename(annotation_file),
                         fontsize=8,
                         loc='left')
            ax.tick_params(axis='x',length=0)
            ax.tick_params(axis='y',length=0)
            ax.set_xticklabels([])
            ax.set_yticklabels([])
#}}}

#{{{def get_interval_range_plan_start_end(ranges, interval):
def get_interval_range_plan_start_end(ranges, interval):

    #transcript can span ranges
    start_range_hit_i = get_range_hit(ranges,
                                      interval.chrm,
                                      interval.start)
    end_range_hit_i = get_range_hit(ranges, 
                                    interval.chrm,
                                    interval.end)

    if start_range_hit_i is None and end_range_hit_i is None:
        for i,range_item in enumerate(ranges):
            if ((range_item.chrm.strip("chr") == interval.chrm.strip("chr")) and
                (interval.start <= range_item.start <= interval.end) and 
                (interval.start <= range_item.end <= interval.end)):
                    start_range_hit_i = i
                    end_range_hit_i = i

    start = None
    end = None
    # neither end is in range, add nothing
    if start_range_hit_i == None and end_range_hit_i == None:
        return None, None
    # start is in, end is not 
    elif end_range_hit_i == None:
        start = genome_interval(interval.chrm,
                                max(interval.start,
                                    ranges[start_range_hit_i].start),
                                max(interval.start,
                                    ranges[start_range_hit_i].start))
        end = genome_interval(interval.chrm,
                              ranges[start_range_hit_i].end,
                              ranges[start_range_hit_i].end)
    # end is in, start is not 
    elif start_range_hit_i == None:
        start = genome_interval(interval.chrm,
                                ranges[end_range_hit_i].start,
                                ranges[end_range_hit_i].start)
        end = genome_interval(interval.chrm,
                              min(interval.end,
                                  ranges[end_range_hit_i].end),
                              min(interval.end,
                                  ranges[end_range_hit_i].end))
    # in same range or in different ranges
    else:
        start = genome_interval(interval.chrm,
                                max(interval.start,
                                    ranges[start_range_hit_i].start),
                                max(interval.start,
                                    ranges[start_range_hit_i].start))
        end = genome_interval(interval.chrm,
                              min(interval.end,
                                  ranges[end_range_hit_i].end),
                              min(interval.end,
                                  ranges[end_range_hit_i].end))
    return start, end
#}}}

#{{{def get_transcript_plan(ranges, transcript_file):
def get_transcript_plan(ranges, transcript_file):
    transcript_plan = []

    genes = {}
    transcripts = {}
    cdss = {}

    for r in ranges:
        itr = get_tabix_iter(r.chrm, r.start, r.end, transcript_file)
        for row in itr:
            gene_annotation = row.rstrip().split()

            if gene_annotation[2] == 'gene':
                info =  dict([list(val.split('=')) \
                        for val in gene_annotation[8].split(';')])
                
                info['strand'] = gene_annotation[6] == "+"

                genes[info['Name']] = [
                    genome_interval( gene_annotation[0], 
                                     int(gene_annotation[3]), 
                                     int(gene_annotation[4])),
                    info
                ]
            elif gene_annotation[2] in ['transcript', 'mRNA']:
                info =  dict([list(val.split('=')) \
                        for val in gene_annotation[8].split(';')])
                info['strand'] = gene_annotation[6] == "+"
                
                if info['Parent'] not in transcripts:
                    transcripts[info['Parent']] = {}
                transcripts[info['Parent']][info['ID']] = [
                        genome_interval(gene_annotation[0], 
                                        int(gene_annotation[3]), 
                                        int(gene_annotation[4])),
                        info ]
            elif gene_annotation[2] == 'CDS':
                info =  dict([list(val.split('=')) \
                        for val in gene_annotation[8].split(';')])
                info['strand'] = gene_annotation[6] == "+"
                
                if info['Parent'] not in cdss:
                    cdss[info['Parent']] = {}

                if info['ID'] not in cdss[info['Parent']]:
                    cdss[info['Parent']][info['ID']] = []

                cdss[info['Parent']][info['ID']].append(\
                        genome_interval(gene_annotation[0],
                                        int(gene_annotation[3]),
                                        int(gene_annotation[4])))
    transcript_plan = []
    for gene in genes:
        gene_id = genes[gene][1]['ID']
        if gene_id not in transcripts: continue
        for transcript in transcripts[gene_id]:
            interval, info = transcripts[gene_id][transcript]
            start, end =  get_interval_range_plan_start_end(ranges, interval)

            if not start or not end:
                continue

            step = plan_step(start, end, 'TRANSCRIPT')
            step.info = {'Name': None, 'Strand': None, 'Exons': None}
            step.info['Name'] = info['Name']
            step.info['Strand'] = info['strand']

            exons = []
            if transcript in cdss:
                for cds in cdss[transcript]:
                    for exon in cdss[transcript][cds]:
                        start, end =  get_interval_range_plan_start_end(\
                                ranges,
                                exon)
                        if start and end:
                            exons.append(plan_step(start, end, 'EXON'))
            if len(exons) > 0:
                step.info['Exons'] = exons

            transcript_plan.append(step)
<<<<<<< HEAD

    import pprint
    print(pprint.pprint(transcript_plan))
=======
>>>>>>> 8739270a
    return transcript_plan
#}}}

#{{{ def plot_transcript(transcript_file, chrom, start, end, 
def plot_transcript(transcript_file,
                    ranges,
                    grid,
                    annotation_fontsize,
                    xaxis_label_fontsize):
    """Plots a transcript file annotation
    """
    transcript_idx = 0
    arrow_loc = 0.02
    ax =  plt.subplot(grid[-1])

    transcript_plan = get_transcript_plan(ranges, transcript_file)

    for step in transcript_plan:
        p = [map_genome_point_to_range_points(ranges,
                                              step.start_pos.chrm,
                                              step.start_pos.start),
             map_genome_point_to_range_points(ranges,
                                              step.end_pos.chrm,
                                              step.end_pos.end)]
        if not points_in_window(p):
            continue

        ax.plot(p,
                [transcript_idx,transcript_idx],
                '-',
                color='cornflowerblue',
                lw=0.5)


        ax.text(p[0],
                transcript_idx + 0.02,
                step.info['Name'],
                color='blue', 
                fontsize=annotation_fontsize)


        if step.info['Strand']:
            ax.annotate("",
                        xy=(1,transcript_idx), 
                        xytext=(1-arrow_loc, transcript_idx),
                        arrowprops=dict(arrowstyle="->",
                                        color="cornflowerblue",
                                        lw=1), 
                        annotation_clip=True)
        else:
            ax.annotate("",
                        xy=(1-arrow_loc,transcript_idx), 
                        xytext=(1, transcript_idx),
                        arrowprops=dict(arrowstyle="->",
                                        color="cornflowerblue",
                                        lw=1), 
                        annotation_clip=True)

        if step.info['Exons']:
            for exon in step.info['Exons']:
                p = [map_genome_point_to_range_points(ranges,
                                                      exon.start_pos.chrm,
                                                      exon.start_pos.start),
                     map_genome_point_to_range_points(ranges,
                                                      exon.end_pos.chrm,
                                                      exon.end_pos.end)]
                if not points_in_window(p):
                    continue

                ax.plot(p,
                        [transcript_idx,transcript_idx],
                        '-',
                        color='cornflowerblue',
                        lw=4)

        transcript_idx+=1

    # set axis parameters
    ax.set_xlim([0,1])
    ax.set_ylim([transcript_idx*-0.1,transcript_idx*1.01])
    ax.spines['top'].set_visible(False)
    ax.spines['bottom'].set_visible(False)
    ax.spines['left'].set_visible(False)
    ax.spines['right'].set_visible(False)

    ax.tick_params(axis='x',length=0)
    ax.tick_params(axis='y',length=0)
    ax.set_xticklabels([])
    ax.set_yticklabels([])
    ax.set_title(os.path.basename(transcript_file), fontsize=8, loc='left')
#}}}

########################################################################
# main block
########################################################################
#{{{
if __name__ == '__main__':
    options = setup_arguments()
    '''
    To spport translocations, the SVs are specified as an array of 
    genome_interval. For now we let that arry be size 1 or 2.
    '''

    if len(options.chrom) != len(options.start) != len(options.end):
        sys.stderr.write("The number of chromosomes, starts, and ends " + \
                         "do not match.")

    sv = []
    for i in range(len(options.chrom)):
        sv.append(genome_interval(options.chrom[i],
                                  options.start[i],
                                  options.end[i]))
    # set up plot 
    plot_height, plot_width, window, ranges = set_plot_dimensions(
            sv,
            options.sv_type, 
            options.plot_height, 
            options.plot_width, 
            options.bams, 
            options.annotation_files, 
            options.transcript_file, 
            options.window,
            options.zoom)

    marker_size = options.marker_size

    # set up sub plots
    matplotlib.rcParams.update({'font.size': 12})
    fig = plt.figure(figsize=(plot_width,plot_height), 
                                   dpi=300)

    # read alignment data
    read_data,max_coverage = get_read_data(ranges,
                                           options.bams, 
                                           options.reference, 
                                           options.min_mqual, 
                                           options.coverage_only, 
                                           options.long_read, 
                                           options.min_event_size,
                                           options.same_yaxis_scales, 
                                           options.max_depth, 
                                           options.z)
    
    # set up grid organizer
    grid,num_ax = create_gridspec(options.bams, 
                                  options.transcript_file, 
                                  options.annotation_files, 
                                  options.sv_type )
    current_axis_idx = 0
    
    # plot variant on top
    if options.sv_type:
        current_axis_idx = create_variant_plot(grid, 
                                               current_axis_idx, 
                                               sv,
                                               options.sv_type, 
                                               ranges,
                                               options.start_ci, 
                                               options.end_ci)
    
    # Plot each sample
    current_axis_idx = plot_samples(ranges,
                                    read_data, 
                                    grid, 
                                    current_axis_idx, 
                                    num_ax, 
                                    options.bams, 
                                    options.chrom,  
                                    options.coverage_tracktype, 
                                    options.titles, 
                                    options.same_yaxis_scales, 
                                    options.xaxis_label_fontsize, 
                                    options.yaxis_label_fontsize, 
                                    options.annotation_files, 
                                    options.transcript_file,
                                    max_coverage)
    # plot legend
    plot_legend(fig, options.legend_fontsize)

    # Plot annotation files
    if options.annotation_files:
        plot_annotations(options.annotation_files, 
                         ranges,
                         options.hide_annotation_labels, 
                         options.annotation_fontsize, 
                         grid, 
                         current_axis_idx)

    # Plot sorted/bgziped/tabixed transcript file
    if options.transcript_file:
        plot_transcript(options.transcript_file, 
                        ranges,
                        grid, 
                        options.annotation_fontsize, 
                        options.xaxis_label_fontsize)
    
    # save
    matplotlib.rcParams['agg.path.chunksize'] = 100000
    plt.tight_layout(pad=0.8,h_pad=.1, w_pad=.1)
    try:
        plt.savefig(options.output_file)
    except:
        print ("Failed to save figure " + options.output_file + \
               ". Region may be too large")
    plt.savefig(options.output_file)
#}}}<|MERGE_RESOLUTION|>--- conflicted
+++ resolved
@@ -3015,12 +3015,6 @@
                 step.info['Exons'] = exons
 
             transcript_plan.append(step)
-<<<<<<< HEAD
-
-    import pprint
-    print(pprint.pprint(transcript_plan))
-=======
->>>>>>> 8739270a
     return transcript_plan
 #}}}
 
