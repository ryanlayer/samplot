#!/usr/bin/env python
from __future__ import print_function
import sys
import numpy as np
import matplotlib
matplotlib.use('Agg')
import matplotlib.gridspec as gridspec
import pylab
import pysam
import os
import re
import statistics
import random
import matplotlib.path as mpath
import matplotlib.patches as mpatches
import argparse
from matplotlib.offsetbox import AnchoredText
import matplotlib.ticker as ticker

COLORS = { 
    'Deletion/Normal': 'black',
    'Duplication': 'red',
    'Inversion': 'blue'
}



READ_TYPES_USED = {
    "Deletion/Normal":False,
    "Duplication":False,
    "Inversion":False,
    "Aligned long read": False,
    "Linked read": False,
    "Split-read": False,
    "Paired-end read": False
}

#pysam.readthedocs.io/en/latest/api.html#pysam.AlignedSegment.cigartuples
CIGAR_MAP = { 
    'M' : 0,
    'I' : 1,
    'D' : 2,
    'N' : 3,
    'S' : 4,
    'H' : 5,
    'P' : 6,    
    '=' : 7,
    'X' : 8,
    'B' : 9
}

def calc_query_pos_from_cigar(cigar, strand):
    """Uses the CIGAR string to determine the query position of a read

    The cigar arg is a string like the following: 86M65S
    The strand arg is a boolean, True for forward strand and False for reverse

    Returns pair of ints for query start, end positions
    """

    cigar_ops = [[int(op[0]), op[1]] for op in re.findall('(\d+)([A-Za-z])', cigar)]

    order_ops = cigar_ops
    if not strand: # - strand
        order_ops = order_ops[::-1]

    qs_pos = 0
    qe_pos = 0
    q_len = 0

    for op_position in range(len(cigar_ops)):
        op_len = cigar_ops[op_position][0]
        op_type = cigar_ops[op_position][1]

        if op_position == 0 and ( op_type == 'H' or op_type == 'S' ):
            qs_pos += op_len
            qe_pos += op_len
            q_len += op_len
        elif op_type == 'H' or op_type == 'S':
            q_len += op_len
        elif op_type == 'M' or op_type == 'I' or op_type == 'X':
            qe_pos += op_len
            q_len += op_len

    return qs_pos, qe_pos

def sample_normal(max_depth, pairs, z):
    """Downsamples paired-end reads 
    
    Selects max_depth reads
    Does not remove discordant pairs, those with insert distance greater than z stdevs from mean

    Returns downsampled pairs list
    """

    sampled_pairs = {}
    plus_minus_pairs = {}

    if max_depth == 0:
        return sampled_pairs

    for read_name in pairs:
        pair = pairs[read_name]
        if len(pair) != 2: 
            continue
        if pair[0].strand == True and pair[1].strand == False:
            plus_minus_pairs[read_name] = pair
        else:
            sampled_pairs[read_name] = pair

    if len(plus_minus_pairs) > max_depth:
        lens = [pair[1].end - pair[0].start \
                for pair in plus_minus_pairs.values()]
        mean = statistics.mean(lens)
        stdev = statistics.stdev(lens)

        inside_norm = {}

        for read_name in pairs:
            pair = pairs[read_name]
            if len(pair) != 2: 
                continue
            if pair[1].end - pair[0].start >= mean + z*stdev:
                sampled_pairs[read_name] = pair 
            else:
                inside_norm[read_name] = pair 

        if len(inside_norm) > max_depth:
            for read_name in random.sample(inside_norm.keys(), max_depth):
                sampled_pairs[read_name] = inside_norm[read_name]
        else:
            for read_name in inside_norm:
                sampled_pairs[read_name] = inside_norm[read_name]
    else:
        for read_name in plus_minus_pairs:
            sampled_pairs[read_name] = plus_minus_pairs[read_name]

    return sampled_pairs

def add_coverage(read, coverage, minq):
    """Adds a read to the known coverage 
    
    Coverage from Pysam read is added to the coverage list
    Coverage list is a pair of high- and low-quality lists
    Quality is determined by minq, which is min quality
    """

    hp = 0

    if read.has_tag('HP'):
        hp = int(read.get_tag('HP'))

    if hp not in coverage:
        coverage[hp] = {}

    curr_pos = read.reference_start
    if not read.cigartuples: return

    for op,length in read.cigartuples:
        if op in [CIGAR_MAP['M'], CIGAR_MAP['='], CIGAR_MAP['X']]:
            for pos in range(curr_pos, curr_pos+length):
                if pos not in coverage[hp]:
                    coverage[hp][pos] = [0,0]

                #the two coverage tracks are [0] high-quality and [1] low-quality
                if read.mapping_quality > minq:
                    coverage[hp][pos][0] += 1
                else:
                    coverage[hp][pos][1] += 1
            curr_pos += length
        elif op == CIGAR_MAP['I']:
            curr_pos = curr_pos
        elif op == CIGAR_MAP['D']:
            curr_pos += length
        elif op == CIGAR_MAP['N']:
            curr_pos = length
        elif op == CIGAR_MAP['S']:
            curr_pos = curr_pos
        elif op == CIGAR_MAP['H']:
            curr_pos = curr_pos
        else:
            curr_pos += length

class PairedEnd:
    """container of paired-end read info

    Contains start(int), end(int), strand(bool True=forward), MI (int molecular identifier), HP (int haplotype)
    """
    
    def __init__(self, start, end, is_reverse, MI_tag, HP_tag):
        """Create PairedEnd instance

        Genomic interval is defined by start and end integers
        Strand is opposite of is_reverse
        Molecular identifier and Haplotype are integers if present, else False
        """
        self.start = start
        self.end = end
        self.strand = not(is_reverse)
        # molecular identifier - linked reads only
        self.MI = None
        #haplotype - phased reads only
        self.HP = 0

        if MI_tag:
            self.MI = MI_tag
        if HP_tag:
            self.HP = HP_tag
    
    def __repr__(self):
        return ('PairedEnd(%s,%s,%s,%s,%s)' % \
                (self.start, self.end, self.strand,self.MI,self.HP))

def add_pair_end(read, pairs, linked_reads):
    """adds a (mapped, primary, non-supplementary, and paired) read to the pairs list

    Pysam read is added as simpified PairedEnd instance to pairs
    Also added to linked_reads list if there is an associated MI tag
    """

    if read.is_unmapped: return
    if not (read.is_paired): return
    if read.is_secondary: return
    if read.is_supplementary: return

    MI_tag = False
    HP_tag = False

    if read.has_tag('MI'):
        MI_tag = int(read.get_tag('MI'))
    if read.has_tag('HP'):
        HP_tag = int(read.get_tag('HP'))
    
    READ_TYPES_USED["Paired-end read"] = True

    pe = PairedEnd(read.reference_start, 
        read.reference_end, 
        read.is_reverse, 
        MI_tag, 
        HP_tag) 

    if pe.HP not in pairs:
        pairs[pe.HP] = {}

    if read.query_name not in pairs[pe.HP]:
        pairs[pe.HP][read.query_name] = []

    if pe.MI:
        READ_TYPES_USED["Linked read"] = True
        if pe.HP not in linked_reads:
            linked_reads[pe.HP] = {}

        if pe.MI not in linked_reads[pe.HP]:
            linked_reads[pe.HP][pe.MI] = [[],[]]
        linked_reads[pe.HP][pe.MI][0].append(read.query_name)

    pairs[pe.HP][read.query_name].append( pe )
    pairs[pe.HP][read.query_name].sort(key=lambda x:x.start)

class SplitRead:
    """container of split read info

    Contains start(int), end(int), strand(bool True=forward), query position (int), MI (int molecular identifier), HP (int haplotype)
    """
    def __init__(self, start,end,strand,query_pos, MI_tag=None, HP_tag=None):
        """Create SplitRead instance

        Genomic interval is defined by start, end, and query_pos integers
        Strand is opposite of is_reverse
        Molecular identifier and Haplotype are integers if present, else False
        """
        self.start = start
        self.end = end
        self.strand = strand
        self.query_pos = query_pos
        # molecular identifier - linked reads only
        self.MI = None
        #haplotype - phased reads only
        self.HP = 0

        if MI_tag:
            self.MI = MI_tag
        if HP_tag:
            self.HP = HP_tag
    
    def __repr__(self):
        return ('SplitRead(%s,%s,%s,%s,%s,%s)' % \
                (self.start, self.end, self.strand, self.query_pos, self.MI, self.HP))


def add_split(read, splits, bam_file, linked_reads):
    """adds a (primary, non-supplementary) read to the splits list

    Pysam read is added as simpified SplitRead instance to splits
    Also added to linked_reads list if there is an associated MI tag
    """
    if read.is_secondary: return
    if read.is_supplementary: return
    if not read.has_tag('SA'): return

    READ_TYPES_USED["Split-read"] = True
    qs_pos, qe_pos = calc_query_pos_from_cigar(read.cigarstring, (not read.is_reverse))
    
    HP_tag = False 
    MI_tag = False
    if read.has_tag('MI'):
        MI_tag = int(read.get_tag('MI'))

    if read.has_tag('HP'):
        HP_tag = int(read.get_tag('HP'))
    sr = SplitRead(read.reference_start,
                   read.reference_end,
                   not(read.is_reverse),
                   qs_pos,
                   MI_tag,
                   HP_tag)

    if sr.MI:
        if sr.HP not in linked_reads:
            linked_read[sr.HP] = {}
        if sr.MI not in linked_reads[sr.HP]:
            linked_reads[sr.HP][sr.MI] = [[],[]]
        linked_reads[sr.HP][sr.MI][1].append(read.query_name)

    if sr.HP not in splits:
        splits[sr.HP] = {}

    splits[sr.HP][read.query_name]=[sr]

    for sa in read.get_tag('SA').split(';'):
        if len(sa) == 0:
            continue
        chrm = sa.split(',')[0]
        if chrm != bam_file.get_reference_name(read.reference_id):
            continue

        pos = int(sa.split(',')[1])
        strand = sa.split(',')[2] == '+'
        cigar = sa.split(',')[3]
        qs_pos, qe_pos = \
                calc_query_pos_from_cigar(cigar, strand)
        splits[sr.HP][read.query_name].append(SplitRead(pos,pos+qe_pos, strand, qs_pos))

    if len(splits[sr.HP][read.query_name]) == 1:
        del splits[sr.HP][read.query_name]
    else:
        splits[sr.HP][read.query_name].sort(key=lambda x:x.start)

class Alignment:
    """container of alignment info, from CIGAR string

    Contains start(int), end(int), strand(bool True=forward), query position (int)
    """
    def __init__(self,start,end,strand,query_position):
        """Create Alignment instance

        Genomic interval is defined by start, end, and query_pos integers
        Strand is bool (True for forward)
        """
        self.start = start
        self.end = end
        self.strand = strand
        self.query_position = query_position
    def __str__(self):
        return ','.join([str(x) for x in [self.start, 
                                          self.end, 
                                          self.strand, 
                                          self.query_position]])

    def __repr__(self):
        return ('Alignment(%s,%s,%s,%s)' % \
                (self.start, self.end, self.strand,self.query_position))

class LongRead:
    """container of LongRead info

    Contains start(int), end(int), list of Alignments
    """

    def __init__(self,start,end,alignments):
        """Create LongRead instance

        Genomic interval is defined by start, end integers
        List of Alignments set by parameter
        """
        self.start = start
        self.end = end
        self.alignments = alignments
    def __str__(self):
        return ','.join([str(x) for x in [self.start, 
                                          self.end, 
                                          len(self.alignments)]])
    def __repr__(self):
        return ('LongRead(%s,%s,%s)' % \
                (self.start, self.end, len(self.alignments)))
    
def get_alignments_from_cigar(curr_pos, strand, cigartuples, reverse=False):
    """Breaks CIGAR string into individual Aignments

    Starting point within genome given by curr_pos and strand
    Set of CIGAR operations and lengths as pairs passed in as cigartuples
    Direction of alignment set to reverse with reverse boolean

    Return list of Alignments
    """
    alignments = []
    q_pos = 0
    if reverse:
        cigartuples = cigartuples[::-1]
    for op,length in cigartuples:
        if op in [CIGAR_MAP['M'],CIGAR_MAP['='],CIGAR_MAP['X']]:
            alignments.append(Alignment(curr_pos,
                                        curr_pos+length,
                                        strand,
                                        q_pos))
            curr_pos += length
            q_pos += length
        elif op == CIGAR_MAP['I']: 
            q_pos += length
        elif op == CIGAR_MAP['D']:
            curr_pos += length
        elif op == CIGAR_MAP['N']:
            curr_pos += length
        elif op == CIGAR_MAP['S']:
            q_pos += length
    return alignments

def get_cigartuples_from_string(cigarstring):
    """Extracts operations,lengths as tuples from cigar string"

    Returns list of tuples of [operation,length]
    """
    cigartuples = []
    for match in re.findall(r'(\d+)([A-Z]{1})', cigarstring):
        length = int(match[0])
        op = match[1]
        cigartuples.append((CIGAR_MAP[op], length))
    
    return cigartuples

def merge_alignments(min_gap, alignments):
    """Combines previously identified alignments if close together

    Alignments are combined if within min_gap distance
    
    Returns list of Alignments
    """

    merged_alignments = []

    for alignment in alignments:
        if len(merged_alignments) == 0:
            merged_alignments.append(alignment)
        else:
            if alignment.start < merged_alignments[-1].end + min_gap:
                merged_alignments[-1].end = alignment.end
            else:
                merged_alignments.append(alignment)
    return merged_alignments

def add_long_reads(read, long_reads, range_min, range_max, min_event_size):
    """Adds a (primary, non-supplementary, long) read to the long_reads list

    Read added to long_reads if within the inteval defined by range_min, range_max
    Alignments belonging to the LongRead instance combined if within the min_event_size distance apart
    """
    READ_TYPES_USED["Aligned long read"] = True

    if read.is_supplementary or read.is_secondary: return

    hp = 0 

    if read.has_tag('HP'):
        hp = int(read.get_tag('HP'))

    alignments = get_alignments_from_cigar(read.pos,
                                           not read.is_reverse,
                                           read.cigartuples)
    min_gap = min_event_size
    merged_alignments = merge_alignments(min_gap, alignments)

    read_strand = not read.is_reverse
    read_chrom = read.reference_name

    if read.has_tag('SA'):
        for sa in read.get_tag('SA').split(';'):
            if len(sa) == 0: continue
            rname,pos,strand,cigar,mapq,nm = sa.split(',')
            if rname != read_chrom: continue
            sa_pos = int(pos)
            sa_strand = strand == '+'
            strand_match = read_strand != sa_strand
            sa_cigartuples = get_cigartuples_from_string(cigar)
            sa_alignments = get_alignments_from_cigar(sa_pos, \
                                                      sa_strand, \
                                                      sa_cigartuples, \
                                                      reverse=strand_match)
            sa_merged_alignments =  merge_alignments(min_gap, sa_alignments)
            if (len(sa_merged_alignments) > 0):
                merged_alignments += sa_merged_alignments

    if hp not in long_reads:
        long_reads[hp] = {}

    if read.query_name not in long_reads[hp]:
        long_reads[hp][read.query_name] = []

    long_reads[hp][read.query_name].append(LongRead(read.reference_start,
                                                    read.reference_end,
                                                    merged_alignments))

def get_long_read_plan(read_name, long_reads, range_min, range_max):
    """Create a plan to render a long read

    Plan consists of the largest event within the read 
        (used to determine the y-axis position of read)
        and the alignment types for plotting each Alignment within 
        LongRead.alignments ALIGN, DUP, DEL, INVIN, INVOUT

    Returns plan
    """

    alignments = []

    for long_read in long_reads[read_name]:
        for alignment in long_read.alignments:
            alignments.append(alignment)

    if len(alignments) <= 0:
        return None
    alignments.sort(key=lambda x: x.query_position)

    gaps = []

    curr = alignments[0]

    primary_strand = alignments[0].strand

    steps = []
    steps.append( [ [curr.start,curr.end], 'ALIGN' ] )

    for i in range(1,len(alignments)):
        last = alignments[i-1]
        curr = alignments[i]

        # figure out what the event is

        # INV
        if (curr.strand != last.strand):
            gap = abs(curr.end - last.end)

            if (curr.strand != primary_strand):
                steps.append( [ [curr.end,last.end], 'INVIN' ] )
            else:
                steps.append( [ [curr.start,last.start], 'INVOUT' ] )

            steps.append( [ [curr.start,curr.end], 'ALIGN' ] )
        # DUP
        elif (curr.start  < last.end):
            gap = abs(last.end - curr.start)

            steps.append( [ [last.end,curr.start], 'DUP' ] )
            steps.append( [ [curr.start,curr.end], 'ALIGN' ] )

        # DEL
        else:
            gap = abs(curr.start - last.end)

            steps.append( [ [last.end,curr.start], 'DEL' ] )
            steps.append( [ [curr.start,curr.end], 'ALIGN' ] )

        if not (min(curr.start,last.end) < range_min or \
                max(curr.start,last.end) > range_max ):
            gaps.append(gap)


    max_gap = 0
    if len(gaps) > 0:
        max_gap = max(gaps)

    plan = [max_gap, steps]

    return plan 

def get_long_read_max_gap(read_name, long_reads):
    """Finds the largest gap between alignments in LongRead alignments, plus lengths of the  alignments 

    Returns the integer max gap
    """
    alignments = []
    for long_read in long_reads[read_name]:
        for alignment in long_read.alignments:
            alignments.append(alignment)
    alignments.sort(key=lambda x: x.query_position)

    #find biggest gap
    max_gap = 0
    for i in range(1,len(alignments)):
        curr_gap = abs(alignments[i].start - alignments[i-1].end)
        max_gap = max(max_gap,curr_gap)
    return max_gap

def plot_variant(start, end, sv_type, ax, range_min, range_max):
    """Plots the variant bar at the top of the image

    """
    r=[float(int(start) - range_min)/float(range_max - range_min), \
        float(int(end) - range_min)/float(range_max - range_min)]
    ax.plot(r,[0,0],'-',color='black',lw=8,solid_capstyle="butt",alpha=0.5)
    ax.set_xlim([0,1])
    ax.spines['top'].set_visible(False)
    ax.spines['bottom'].set_visible(False)
    ax.spines['left'].set_visible(False)
    ax.spines['right'].set_visible(False)
    ax.tick_params(axis='x',length=0)
    ax.tick_params(axis='y',length=0)
    ax.set_xticklabels([])
    ax.set_yticklabels([])

    ## make SV title 
    sv_size = float(end) - float(start)
    sv_size_unit = 'bp'

    if sv_size > 1000000:
        sv_size = "{0:0.2f}".format(sv_size/1000000.0)
        sv_size_unit = 'mb'
    elif sv_size > 1000:
        sv_size = "{0:0.2f}".format(sv_size/1000.0)
        sv_size_unit = 'kb'

    sv_title = str(sv_size) + ' ' + sv_size_unit + ' ' + sv_type
    ax.set_title(sv_title, fontsize=8)

def plot_confidence_interval(breakpoint,ci, ax, range_min, range_max):
    """Plots a confidence interval on the variant bar
    """
    r=[float(int(breakpoint)-int(ci[0]) - range_min)/float(range_max - range_min), \
        float(int(breakpoint)+int(ci[1]) - range_min)/float(range_max - range_min)]
    
    
    ax.plot(r,[0,0],'-',color='black',lw=.5, alpha=1)
    ax.axvline(r[0], color='black', lw=0.5,alpha=1, ymin=0.40, ymax=0.60)
    ax.axvline(r[1], color='black', lw=0.5,alpha=1, ymin=0.40, ymax=0.60)

    ax.set_xlim([0,1])
    ax.spines['top'].set_visible(False)
    ax.spines['bottom'].set_visible(False)
    ax.spines['left'].set_visible(False)
    ax.spines['right'].set_visible(False)
    ax.tick_params(axis='x',length=0)
    ax.tick_params(axis='y',length=0)
    ax.set_xticklabels([])
    ax.set_yticklabels([])

def get_pair_event_type(pe_read):
    """Decide what type of event the read supports (del/normal, dup, inv)
    """
    event_by_strand = {
        (True, False): 'Deletion/Normal',
        (False, True): 'Duplication',
        (False, False): 'Inversion',
        (True, True): 'Inversion'
    }
    event_type = event_by_strand[pe_read[0].strand,pe_read[1].strand]
    return event_type

def points_in_window(points):
    """Checks whether these points lie within the window of interest

    Points is a list of one start, one end coordinate (ints)
    """
    #if greater than 1 or less than 0, outside the range
    if points[0] < 0 or points[1] < 0 or points[0] > 1 or points[1] > 1:
        return False
    return True


def plot_pair(pair, y, ax, range_min, range_max):
    """Plots a PairedEnd read at the y-position corresponding to insert size

    If read lies outside the range-min or range_max, it is not plotted
    """
    
    if pair[0].end < range_min or pair[1].start > range_max:
        return

    p = [float(pair[0].start - range_min)/float(range_max - range_min), \
         float(pair[1].end - range_min)/float(range_max - range_min)]

    # some points are far outside of the printable area, so we ignore them 
    if not points_in_window(p):
        return

    event_type = get_pair_event_type(pair)
    READ_TYPES_USED[event_type] = True
    color = COLORS[event_type]

    # plot the individual pair
    ax.plot(p,\
            [y,y],\
            '-',color=color, \
            alpha=0.25, \
            lw=0.5, \
            marker='s', \
            markersize=marker_size, zorder=10)

def plot_pairs(pairs,
               ax,
               range_min,
               range_max,
               curr_min_insert_size,
               curr_max_insert_size):
    """Plots all PairedEnd reads for the region
    """

    ## set the color of the pair based on the two strands
    for read_name in pairs:
        pair = pairs[read_name]

        if len(pair) != 2: continue

        if pair[0].MI or pair[1].MI: continue

        # y value is the insert size
        insert_size = pair[1].end - pair[0].start
        # use this to scale the y-axis
        points = [float(pair[0].start - range_min)/float(range_max - range_min), \
         float(pair[1].end - range_min)/float(range_max - range_min)]
        if points_in_window(points):
            if not curr_min_insert_size or curr_min_insert_size > insert_size:
                curr_min_insert_size = insert_size
            if not curr_max_insert_size or curr_max_insert_size < insert_size:
                curr_max_insert_size = insert_size

        plot_pair(pair, insert_size, ax, range_min, range_max)

    return [curr_min_insert_size, curr_max_insert_size]

def plot_linked_reads(pairs,
                      splits,
                      linked_reads,
                      ax,
                      range_min,
                      range_max,
                      curr_min_insert_size,
                      curr_max_insert_size):
    """Plots all LinkedReads for the region
    """

    for linked_read in linked_reads:
        linked_pairs = []
        for name in linked_reads[linked_read][0]:
            if name in pairs and len(pairs[name]) == 2:
                linked_pairs.append(pairs[name])

        linked_splits = []
        for name in linked_reads[linked_read][1]:
            if name in splits:
                linked_splits.append(splits[name])

        if len(linked_pairs) + len(linked_splits) == 0: continue

        ends = []
        for linked_pair in linked_pairs:
            for pair in linked_pair:
                ends.append(pair.start)
                ends.append(pair.end)
        for linked_split in linked_splits:
            for split in linked_split:
                ends.append(split.start)
                ends.append(split.end)

        min_end = min(ends)
        max_end = max(ends)

        gap_sizes = []
        alignments = []
        for linked_pair in linked_pairs:
            alignments.append([linked_pair[0].start,linked_pair[1].end])

            if linked_pair[1].end > range_max or linked_pair[0].start < range_min:
                continue
            points = [float(linked_pair[0].start - range_min)/float(range_max - range_min), 
                    float(linked_pair[1].end - range_min)/float(range_max - range_min)]
            if points_in_window(points):
                gap_sizes.append(abs(linked_pair[1].end - linked_pair[0].start))

        for linked_split in linked_splits:
            alignments.append([linked_split[0].end,linked_split[1].start])
            if linked_split[1].start > range_max or linked_split[0].end < range_min:
                continue
            points = [float(linked_split[0].start - range_min)/float(range_max - range_min), 
                    float(linked_split[1].end - range_min)/float(range_max - range_min)]
            if points_in_window(points):
                gap_sizes.append(abs(linked_split[1].start - linked_split[0].end))

        if len(gap_sizes) == 0 : continue

        insert_size = max(gap_sizes)
        

        if not curr_min_insert_size or curr_min_insert_size > insert_size:
            curr_min_insert_size = insert_size
        if not curr_max_insert_size or curr_max_insert_size < insert_size:
            curr_max_insert_size = insert_size

        alignments.sort(key=lambda x: x[0])
        compressed_alignments = []
        compressed_alignments.append(alignments[0])

        for alignment in alignments[1:]:
            if alignment[0] < compressed_alignments[-1][1]:
                compressed_alignments[-1][1] = \
                        max(compressed_alignments[-1][1],
                            alignment[1])
            else:
                compressed_alignments.append(alignment)

        alignments=compressed_alignments

        start = alignments[0][0]
        end = alignments[-1][1]
        p = [float(start - range_min)/float(range_max - range_min), \
             float(end - range_min)/float(range_max - range_min)]
        
        #ignore points outside window
        if not points_in_window(p):
            continue

        ax.plot(p,
                [insert_size,insert_size],\
                '-',color='green', \
                alpha=0.75, \
                lw=0.25)

        for name in linked_reads[linked_read][0]:
            if name in pairs and len(pairs[name]) == 2:
                pair = pairs[name]
                plot_pair(pair, insert_size, ax, range_min, range_max)

        for name in linked_reads[linked_read][1]:
            if name in splits:
                split = splits[name]
                plot_split(split, insert_size, ax, range_min, range_max)

    return [curr_min_insert_size, curr_max_insert_size]

def get_split_event_type(split):
    """Decide what type of event the read supports (del/normal, dup, inv)
    """

    first = split[0]
    second = split[1]
    if first.start > second.end:
        second = split[0]
        first = split[1]

    # first.strand, second.strand, first.query<second.query,first.start<second.start
    event_type_by_strand_and_order = {
        (True, False)               : 'Inversion',       #mixed strands
        (False, True)               : 'Inversion',       #mixed strands 
        (True, True, True)          : 'Deletion/Normal', #forward strand
        (True, True, False)         : 'Duplication',     #forward strand
        (False, False, False, False): 'Deletion/Normal', #reverse strand
        (False, False, False, True) : 'Duplication',     #reverse strand
        (False, False, True, True)  : 'Deletion/Normal', #reverse strand
        (False, False, True, False)  : 'Duplication'     #reverse strand
    }
    orientations = [first.strand, second.strand]
    
    #if same strand, need query position info
    if orientations[0] == orientations[1]:
        #first query position smaller than second query position, normal for forward strand
        orientations.append(first.query_pos < second.query_pos)
        
        #reverse strand requires start position info
        if False in orientations[:2]:
            #first start smaller than second start, normal for forward strand
            orientations.append(first.start < second.start)
    event_type = event_type_by_strand_and_order[tuple(orientations)]
    return event_type
            

def plot_split(split, y, ax, range_min, range_max):
    """Plots a SplitRead at the y-position corresponding to insert size

    If read lies outside the range-min or range_max, it is not plotted
    """
    start = split[0]
    end = split[1]
    if start.start > end.end:
        end = split[0]
        start = split[1]

    # Do not plot pairs that extend beyond the current range
    if range_min > start.end or range_max < end.start:
        return

    p = [float(start.end - range_min)/float(range_max - range_min), \
         float(end.start - range_min)/float(range_max - range_min)]

    if not points_in_window(p):
        return
    event_type = get_split_event_type(split)
    color = COLORS[event_type]
    
    ax.plot(p,\
            [y,y],\
            ':',\
            color=color, \
            alpha=0.25, \
            lw=1, \
            marker='o',
            markersize=marker_size)

def plot_splits(splits,
                ax,
                range_min,
                range_max,
                curr_min_insert_size,
                curr_max_insert_size):
    """Plots all SplitReads for the region
    """

    for read_name in splits:
        split = splits[read_name]

        # y value is the insert size
        start = split[0]
        end = split[1]
        if start.start > end.end:
            end = split[0]
            start = split[1]
        insert_size = abs(end.start - start.end - 1)

        # use this to scale the y-axis
        points = [float(start.end - range_min)/float(range_max - range_min), \
                float(end.start - range_min)/float(range_max - range_min)]
        if points_in_window(points):
            if not curr_min_insert_size or curr_min_insert_size > insert_size:
                curr_min_insert_size = insert_size
            if not curr_max_insert_size or curr_max_insert_size < insert_size:
                curr_max_insert_size = insert_size

        plot_split(split, insert_size, ax, range_min, range_max)
    return [curr_min_insert_size, curr_max_insert_size]

def plot_long_reads(long_reads,
                    ax,
                    range_min,
                    range_max,
                    curr_min_insert_size,
                    curr_max_insert_size):
    """Plots all LongReads for the region
    """

    Path = mpath.Path

    colors = { 'ALIGN' : 'orange',
               'DEL' : 'black',
               'INVIN' : 'blue',
               'INVOUT' : 'blue',
               'DUP' : 'red' }

    for read_name in long_reads:
        long_read_plan = get_long_read_plan(read_name,
                                            long_reads,
                                            range_min,
                                            range_max)
        if long_read_plan is None:
            continue
        max_gap = long_read_plan[0]
        steps = long_read_plan[1]
        for step in steps:
            step_cords = step[0]
            step_type = step[1]

            p = [float(step_cords[0]-range_min)/float(range_max - range_min),
                 float(step_cords[1]-range_min)/float(range_max - range_min)]

            # some points are far outside of the printable area, so we ignore them 
            if not points_in_window(p):
                continue

            if step_type == 'ALIGN':
                ax.plot(p,
                        [max_gap,max_gap],
                        '-', 
                        color=colors[step_type],
                        alpha=0.25,
                        lw=1)
            else:
                x1 = float(step_cords[0]-range_min)/float(range_max-range_min)
                x2 = float(step_cords[1]-range_min)/float(range_max-range_min)

                pp = mpatches.PathPatch(
                        Path([ (x1, max_gap),
                               (x1, max_gap*1.1),
                               (x2, max_gap*1.1),
                               (x2, max_gap)],
                        [ Path.MOVETO, Path.CURVE4, Path.CURVE4, Path.CURVE4]),
                        fc="none",
                        color=colors[step_type],
                        alpha=0.25,
                        lw=1,
                        ls=':')
                ax.add_patch(pp)

    return [curr_min_insert_size, curr_max_insert_size]

def plot_coverage(coverage, 
                ax, 
                range_min, 
                range_max, 
                hp_count,
                max_coverage, 
                tracktype,
                yaxis_label_fontsize):
    """Plots high and low quality coverage for the region

    User may specify a preference between stacked and superimposed 
        superimposed may cause unexpected behavior if low-quality depth is greater than high 
    """
   
    cover_x = []
    cover_y_lowqual = []
    cover_y_highqual = []
    cover_y_all = []

    for pos in range(range_min,range_max+1):
        if pos in coverage:
            cover_x.append(\
                    float(pos-range_min)/float(range_max - range_min))
            cover_y_all.append(coverage[pos][0] + coverage[pos][1])
            cover_y_highqual.append(coverage[pos][0])
            cover_y_lowqual.append(coverage[pos][1])
        else:
            cover_x.append(\
                    float(pos-range_min)/float(range_max - range_min))
            cover_y_lowqual.append(0)
            cover_y_highqual.append(0)
            cover_y_all.append(0)
    cover_y_lowqual = np.array(cover_y_lowqual)
    cover_y_highqual = np.array(cover_y_highqual)
    cover_y_all = np.array(cover_y_all)

    if max_coverage > 0:
        max_plot_depth = max_coverage
    elif cover_y_all.max() > 3 * cover_y_all.mean():
        max_plot_depth = max(np.percentile(cover_y_all, 99.5), np.percentile(cover_y_all, 99.5))
    else:
        max_plot_depth = max(cover_y_all.max(), cover_y_all.max())
    ax2 = ax.twinx()
    ax2.set_xlim([0,1])
    
    if 0 == max_plot_depth:
        max_plot_depth = 0.01

    ax2.set_ylim([0,max_plot_depth])
    bottom_fill = np.zeros(len(cover_y_all))
    if tracktype == "stack":
        ax2.fill_between(cover_x, \
                         cover_y_highqual, \
                         bottom_fill,\
                         color='darkgrey',
                         step="pre",
                         alpha=.4)

        ax2.fill_between(cover_x, \
                         cover_y_all, \
                         cover_y_highqual,
                         color='grey',
                         step="pre",
                         alpha=0.15)

        
    elif tracktype == "superimpose": 
        ax2.fill_between(cover_x, \
                         cover_y_lowqual, \
                         bottom_fill,\
                         color='grey',
                         step="pre",
                         alpha=.15)


        ax2.fill_between(cover_x, \
                         cover_y_highqual, \
                         cover_y_lowqual,\
                         color='darkgrey',
                         step="pre",
                         alpha=.4)

        ax2.fill_between(cover_x, \
                         cover_y_lowqual, \
                         bottom_fill,
                         color='grey',
                         step="pre",
                         alpha=0.15)
       
    #number of ticks should be 6 if there's one hp, 3 otherwise
    tick_count = 5 if hp_count==1 else 2
    tick_count = max(int(max_plot_depth/tick_count), 1)

    # set axis parameters
    ax2.yaxis.set_major_locator(ticker.MultipleLocator(tick_count))
    ax2.tick_params(axis='y', colors='grey', labelsize=yaxis_label_fontsize)
    ax2.spines['top'].set_visible(False)
    ax2.spines['bottom'].set_visible(False)
    ax2.spines['left'].set_visible(False)
    ax2.spines['right'].set_visible(False)
    ax2.tick_params(axis='x',length=0)
    ax2.tick_params(axis='y',length=0)

    return ax2

def get_pair_insert_sizes(pairs):
    """Extracts the integer insert sizes for all pairs

    Return list of integer insert sizes
    """
    pair_insert_sizes = []

    for hp in pairs:
        for read_name in pairs[hp]:
            if len(pairs[hp][read_name]) == 2:
                first = pairs[hp][read_name][0]
                second = pairs[hp][read_name][1]
                pair_insert_sizes.append(second.end - first.start)
    return pair_insert_sizes

def get_split_insert_size(splits):
    """Extracts the integer gap sizes for all split reads

    Return list of integer gap sizes
    """
    split_insert_sizes = []

    for hp in splits:
        for read_name in splits[hp]:
            last = splits[hp][read_name][0].start

            for i in range(1, len(splits[hp][read_name])):
                curr = splits[hp][read_name][i].start
                if curr >= range_min and curr <= range_max and \
                    last >= range_min and last <= range_max:
                    split_insert_sizes.append(abs(curr - last))
                last = curr
    return split_insert_sizes

def get_long_read_gap_sizes(long_reads):
    """Extracts the integer gap sizes for all long reads

    Return list of integer gap sizes
    """
    long_read_gap_sizes = [] 

    for hp in long_reads:
        for read_name in long_reads[hp]:
            long_read_gap_sizes.append(\
                    get_long_read_max_gap(read_name, long_reads[hp]))
    return long_read_gap_sizes

def pair(arg):
    """Defines behavior for ArgParse pairs 

    Pairs must be comma-separated list of two items
    """
    try:
        parsed_arg = [int(x) for x in arg.split(',')]
        if len(parsed_arg) == 2:
            return parsed_arg
        else:
            parser.error('Invalid number of pair values')
    except:
        parser.error('Invalid pair values')

def print_arguments(options):
    """Prints out the arguments to samplot as a json object

    Used as metadata for PlotCritic
    """
    if options.print_args or options.json_only:
        import json
        args_filename = os.path.splitext(options.output_file)[0] + ".json"
        args_info = {
            'titles': options.titles if options.titles else 'None',
            'reference': options.reference if options.reference else 'None',
            'bams': options.bams,
            'output_file': options.output_file,
            'start': options.start, 
            'end': options.end,
            'chrom': options.chrom,
            'window': options.window,
            'max_depth': options.max_depth if options.max_depth else 'None',
            'sv_type': options.sv_type,
            'transcript_file': options.transcript_file if options.transcript_file else 'None'
        }
        with open(args_filename, 'w') as outfile:
            json.dump(args_info, outfile)
 

def setup_arguments():
    """Defines the allowed arguments for samplot
    """
    parser = argparse.ArgumentParser(
            description="SAMPLOT creates images of genome regions from CRAM/SAM alignments, "+\
                    "optimized for structural variant call review")
    parser.add_argument("--marker_size",
                      type=int,
                      default=3,
                      help="Size of marks on pairs and splits (default 3) ",
                      required=False)

    parser.add_argument("-n",
                      "--titles",
                      help="Space-delimited list of plot titles. "+\
                              "Use quote marks to include spaces (i.e. \"plot 1\" \"plot 2\")",
                      type=str,
                      nargs="+",
                      required=False);

    parser.add_argument("-r",
                      "--reference",
                      help="Reference file for CRAM, required if CRAM files used",
                      type=str,
                      required=False);

    parser.add_argument("-z",
                      "--z",
                      type=int,
                      default=4,
                      help="Number of stdevs from the mean (default 4)",
                      required=False)

    parser.add_argument("-b",
                      "--bams",
                      type=str,
                      nargs="+",
                      help="Space-delimited list of BAM/CRAM file names",
                      required=True)

    parser.add_argument("-o",
                      "--output_file",
                      type=str,
                      help="Output file name",
                      required=True)

    parser.add_argument("-s",
                      "--start",
                      type=int,
                      help="Start position of region/variant",
                      required=True)

    parser.add_argument("-e",
                      "--end",
                      type=int,
                      help="End position of region/variant",
                      required=True)

    parser.add_argument("-c",
                      "--chrom",
                      type=str,
                      help="Chromosome",
                      required=True)

    parser.add_argument("-w",
                      "--window",
                      type=int,
                      help="Window size (count of bases to include in view), default(0.5 * len)",
                      required=False)

    parser.add_argument("-d",
                      "--max_depth",
                      type=int,
                      help="Max number of normal pairs to plot",
                      default=100,
                      required=False)

    parser.add_argument("--minq",
                      type=int,
                      help="coverage from reads with MAPQ <= minq plotted in lighter grey."+\
                              " To disable, pass in negative value",
                      default=0,
                      required=False)

    parser.add_argument("-t",
                      "--sv_type",
                      type=str,
                      help="SV type. If omitted, plot is created without variant bar",
                      required=False)

    parser.add_argument("-T",
                      "--transcript_file",
                      help="GFF of transcripts",
                      required=False)

    parser.add_argument("-A",
                      "--annotation_files",
                      type=str,
                      nargs="+",
                      help="Space-delimited list of bed.gz tabixed files of annotations "+\
                              "(such as repeats, mappability, etc.)",
                      required=False)

    parser.add_argument("--coverage_tracktype",
                      type=str,
                      help="type of track to use for low MAPQ coverage plot.",
                      choices=['stack','superimpose'],
                      default="stack",
                      required=False)

    parser.add_argument("-a",
                      "--print_args",
                      action="store_true",
                      default=False,
                      help="Print commandline arguments",
                      required=False)

    parser.add_argument("-H",
                      "--plot_height",
                      type=int,
                      help="Plot height",
                      required=False)

    parser.add_argument("-W",
                      "--plot_width",
                      type=int,
                      help="Plot width",
                      required=False)

    parser.add_argument("-q",
                      "--min_mqual",
                      type=int,
                      help="Min mapping quality of reads to be included in plot",
                      required=False)

    parser.add_argument("-j",
                      "--json_only",
                      action="store_true",
                      default=False,
                      help="Create only the json file, not the image plot",
                      required=False)

    parser.add_argument("--start_ci",
                      help="confidence intervals of SV first breakpoint "+\
                              "(distance from the breakpoint). Must be a comma-separated pair of ints (i.e. 20,40)",
                      type=pair,
                      required=False)

    parser.add_argument("--end_ci",
                      help="confidence intervals of SV end breakpoint "+\
                              "(distance from the breakpoint). Must be a comma-separated pair of ints (i.e. 20,40)",
                      type=pair,
                      required=False)

    parser.add_argument("--long_read",
                      type=int,
                      default=1000,
                      help="Min length of a read to be treated as a long-read (default 1000)",
                      required=False)

    parser.add_argument("--min_event_size",
                      type=int,
                      default=100,
                      help="Min size of an event in long-read CIGAR to include (default 100)",
                      required=False)

    parser.add_argument("--xaxis_label_fontsize",
                      type=int,
                      default=6,
                      help="Font size for X-axis labels (default 6)",
                      required=False)

    parser.add_argument("--yaxis_label_fontsize",
                      type=int,
                      default=6,
                      help="Font size for Y-axis labels (default 6)",
                      required=False)

    parser.add_argument("--legend_fontsize",
                      type=int,
                      default=6,
                      help="Font size for legend labels (default 6)",
                      required=False)

    parser.add_argument("--annotation_fontsize",
                      type=int,
                      default=6,
                      help="Font size for annotation labels (default 6)",
                      required=False)

    parser.add_argument("--common_insert_size",
                      action="store_true",
                      default=False,
                      help="Set common insert size for all plots",
                      required=False)

    parser.add_argument("--hide_annotation_labels",
                      action="store_true",
                      default=False,
                      help="Hide the label (fourth column text) "+\
                              "from annotation files, useful for region with many annotations",
                      required=False)

    parser.add_argument("--coverage_only",
                      action="store_true",
                      default=False,
                      help="Hide all reads and show only coverage",
                      required=False)

    parser.add_argument("--same_yaxis_scales",
                      action="store_true",
                      default=False,
                      help="Set the scales of the Y axes to the max of all",
                      required=False)
    options = parser.parse_args()
    
    if options.print_args or options.json_only:
        print_arguments(options)
        if options.json_only:
            sys.exit(0)

    for bam in options.bams:
        if ".cram" in bam:
            if not options.reference:
                parser.print_help(sys.stderr)
                sys.exit("Error: Missing reference for CRAM")
    return options

def set_plot_dimensions(start, end, sv_type, arg_plot_height, arg_plot_width, 
        bams, annotation_files, transcript_file, arg_window):
    """Chooses appropriate dimensions for the plot

    Includes the number of samples, whether a variant type is included, and any annotations in height
    Includes the start, end, and window argument in width
    If height and width are chosen by used, these are used instead

    Return plot height, width, and window as integers
    """

    plot_height = 5
    plot_width = 8
    if arg_plot_height:
        plot_height = arg_plot_height
    else:
        num_subplots = len(bams)
        if annotation_files:
            num_subplots += .3*len(annotation_files)
        if transcript_file:
            num_subplots += .3
        plot_height = 2 + num_subplots

    if arg_plot_width:
        plot_width = arg_plot_width

    # if an SV type is given, then expand the window around its bounds
    window = 0
    if arg_window:
        window = arg_window
    elif sv_type:
        window = int((int(end) - int(start))/2)

    return plot_height,plot_width,window

def get_read_data(chrom, start, end, bams, reference, min_mqual, coverage_only, 
        long_read_length, same_yaxis_scales, max_depth, z_score):
    """Reads alignment files to extract reads for the region

    Region and alignment files given with chrom, start, end, bams
    If CRAM files are used, reference must be provided
    Reads with mapping quality below min_mqual will not be retrieved
    If coverage_only, reads are not kept and used only for checking coverage
    Reads longer than long_read_length will be treated as long reads
    Max coverages values will be set to same value for all samples if same_yaxis_scales
    If max_depth, only max_depth reads will be retrieved, although all will be included in coverage
    If PairedEnd read insert size is greater than z_score standard deviations from mean, read will be treated as discordant
    """
    
    all_pairs = []
    all_splits = []
    all_coverages = []
    all_long_reads = []
    all_linked_reads = []

    range_min = max(0,int(start) - window)
    range_max = int(end) + window
    min_insert_size = None
    max_insert_size = None
    max_coverage = 0

    for bam_file_name in bams:
        bam_file = None
        if not reference:
            bam_file = pysam.AlignmentFile(bam_file_name, "rb")
        else:
            bam_file = pysam.AlignmentFile(bam_file_name, \
                                           "rc", \
                                           reference_filename=reference)

        pairs = {}
        splits = {}
        long_reads = {}
        coverage = {}
        linked_reads = {}
        for read in bam_file.fetch(chrom,
                                   max(0,range_min-1000), 
                                   range_max+1000):
            if min_mqual and int(read.mapping_quality) < min_mqual:
                continue
            
            if not coverage_only:
                if read.query_length >= long_read_length:
                    add_long_reads(read, 
                        long_reads, 
                        range_min, 
                        range_max, 
                        options.min_event_size)
                else:
                    add_pair_end(read, pairs, linked_reads)
                    add_split(read, splits, bam_file, linked_reads)
            add_coverage(read, coverage, options.minq)

        pair_insert_sizes = get_pair_insert_sizes(pairs)
        split_insert_sizes = get_split_insert_size(splits)
        long_read_gap_sizes = get_long_read_gap_sizes(long_reads)

        insert_sizes = pair_insert_sizes + \
                       split_insert_sizes + \
                       long_read_gap_sizes
        if not insert_sizes or len(insert_sizes) == 0:
            if not coverage_only:
                print('Warning: No data returned from fetch in region  ' + \
                        chrom + ':' + str(start) + '-' + \
                        str(end) + \
                        ' from ' + bam_file_name, file=sys.stderr)
            insert_sizes.append(0)

        if not min_insert_size:
            min_insert_size = min(insert_sizes)
        else: 
            min_insert_size = min(min(insert_sizes), min_insert_size)

        if not max_insert_size:
            max_insert_size = max(insert_sizes)
        else: 
            max_insert_size = max(max(insert_sizes), min_insert_size)

        if same_yaxis_scales:
            for i in coverage:
                curr_max = max(coverage[i].values())
                if curr_max > max_coverage:
                    max_coverage = curr_max
        all_coverages.append(coverage)
        all_pairs.append(pairs)
        all_splits.append(splits)
        all_long_reads.append(long_reads)
        all_linked_reads.append(linked_reads)
    
    read_data = {
            "all_pairs" :       all_pairs,
            "all_splits":       all_splits,
            "all_coverages":    all_coverages,
            "all_long_reads":   all_long_reads,
            "all_linked_reads": all_linked_reads
        }

    # Sample +/- pairs in the normal insert size range
    if max_depth:
        read_data['all_pairs'] = downsample_pairs(max_depth, z_score, read_data['all_pairs'])
    
    return read_data,max_coverage

def downsample_pairs(max_depth, z_score, all_pairs):
    """Downsamples to keep only max_depth normal pairs from all PairedEnd reads 
    """
    for i in range(len(all_pairs)):
        for hp in all_pairs[i]:
            all_pairs[i][hp] = sample_normal(max_depth,all_pairs[i][hp],z_score)
    return all_pairs

def set_haplotypes(curr_coverage):
    """Creates a list to manage counting haplotypes for subplots
    """
    hps = sorted(curr_coverage.keys(), reverse=True)
    #if there are multiple haplotypes, must have 0,1,2
    if len(hps) > 1 or (len(hps) == 1 and hps[0] != 0):
        if 0 not in hps:
            hps.append(0)
        if 1 not in hps:
            hps.append(1)
        if 2 not in hps:
            hps.append(2)
    elif 0 not in hps:
        hps.append(0)
    hps.sort(reverse=True)
    return hps


def plot_samples(read_data, 
        grid, 
        ax_i, 
        number_of_axes, 
        bams, 
        chrom, 
        coverage_tracktype, 
        titles, 
        same_yaxis_scales,
        xaxis_label_fontsize, 
        yaxis_label_fontsize, 
        annotation_files, 
        transcript_file):
    """Plots all samples
    """
    max_insert_size = 0
    for i in range(len(bams)):
        ax =  matplotlib.pyplot.subplot(grid[ax_i])
        hps = set_haplotypes(read_data['all_coverages'][i])
        inner_axs = gridspec.GridSpecFromSubplotSpec(len(hps), 
                                                     1,
                                                     subplot_spec=grid[ax_i],
                                                     wspace=0.0,
                                                     hspace=0.5)
        max_coverage = 0
        axs = {}
        for j in range(len(hps)):
            axs[j] = matplotlib.pyplot.subplot(inner_axs[hps[j]])
            
        curr_min_insert_size = None
        curr_max_insert_size = None

        cover_axs = {}
        curr_axs = ''
        overall_insert_size_range = []
        overall_coverage_range = []
        for hp in hps:
            curr_ax = axs[hp]

            curr_pairs = []
            if hp in read_data['all_pairs'][i]:
                curr_pairs = read_data['all_pairs'][i][hp]

            curr_splits = []
            if hp in read_data['all_splits'][i]:
                curr_splits = read_data['all_splits'][i][hp]

            curr_linked_reads = []
            if hp in read_data['all_linked_reads'][i]:
                curr_linked_reads = read_data['all_linked_reads'][i][hp]

            curr_long_reads = []
            if hp in read_data['all_long_reads'][i]:
                curr_long_reads = read_data['all_long_reads'][i][hp]

            curr_coverage = []
            if hp in read_data['all_coverages'][i]:
                curr_coverage = read_data['all_coverages'][i][hp]

            cover_ax = plot_coverage(curr_coverage, 
                    curr_ax, 
                    range_min, 
                    range_max,
                    len(hps), 
                    max_coverage, 
                    coverage_tracktype, 
                    yaxis_label_fontsize)
            
            curr_min_insert_size,curr_max_insert_size = plot_linked_reads(curr_pairs,
                    curr_splits,
                    curr_linked_reads,
                    curr_ax,
                    range_min,
                    range_max,
                    curr_min_insert_size,
                    curr_max_insert_size)

            curr_min_insert_size,curr_max_insert_size = plot_long_reads(curr_long_reads,
                    curr_ax,
                    range_min,
                    range_max,
                    curr_min_insert_size,
                    curr_max_insert_size)
            
            curr_min_insert_size,curr_max_insert_size = plot_pairs(curr_pairs,
                     curr_ax,
                     range_min,
                     range_max,
                     curr_min_insert_size,
                     curr_max_insert_size)

            curr_min_insert_size,curr_max_insert_size = plot_splits(curr_splits,
                     curr_ax,
                     range_min,
                     range_max,
                     curr_min_insert_size,
                     curr_max_insert_size)

            cover_axs[hp] = cover_ax
            if curr_max_insert_size > max_insert_size:
                max_insert_size = curr_max_insert_size

        #{{{ set axis parameters
        #set the axis title to be either one passed in or filename
        curr_ax = axs[hps[0]]

        if titles and \
                len(titles) == len(bams):
            curr_ax.set_title(titles[ax_i-1], \
                         fontsize=8, loc='left')
        else:
            curr_ax.set_title(os.path.basename(bams[ax_i-1]), \
                         fontsize=8, loc='left')


        if len(axs) > 1:
            for j in axs:
                curr_ax = axs[j]
                fp = dict(size=8, backgroundcolor='white')
                text = 'HP: '
                if j == 0:
                    text += 'Undef'
                else:
                    text += str(j)
                at = AnchoredText(text,
                                  loc=2,
                                  prop=fp,
                                  borderpad=0,
                                  pad=0,
                                  frameon=False)
                curr_ax.add_artist(at)
        
        for j in hps:
            curr_ax = axs[j]
            curr_ax.set_xlim([0,1])
            if same_yaxis_scales:
                curr_ax.set_ylim([0,max_insert_size])
            else:
                curr_ax.set_ylim([0,curr_max_insert_size])
            curr_ax.spines['top'].set_visible(False)
            curr_ax.spines['bottom'].set_visible(False)
            curr_ax.spines['left'].set_visible(False)
            curr_ax.spines['right'].set_visible(False)
            curr_ax.tick_params(axis='y', labelsize=yaxis_label_fontsize)
            #if there's one hp, 6 ticks fit. Otherwise, do 3
            tick_count = 6 if len(hps)==1 else 3
            curr_ax.yaxis.set_major_locator(ticker.LinearLocator(tick_count))
            curr_ax.tick_params(axis='both', length=0)
            curr_ax.set_xticklabels([])
        last_sample_num = number_of_axes - 1
        if annotation_files:
            last_sample_num -= len(annotation_files)
        if transcript_file:
            last_sample_num -= 1
        
        if (ax_i == last_sample_num):
            curr_ax = axs[ hps[-1] ]
            labels = [int(range_min + l*(range_max-range_min)) \
                    for l in curr_ax.xaxis.get_majorticklocs()]
            curr_ax.set_xticklabels(labels, fontsize=xaxis_label_fontsize)
            curr_ax.set_xlabel('Chromosomal position on ' + chrom, fontsize=8)

        curr_ax = axs[hps[ int(len(hps)/2)    ]]
        curr_ax.set_ylabel('Insert size', fontsize=8)
        cover_ax = cover_axs[hps[ int(len(hps)/2)    ]]
        cover_ax.set_ylabel('Coverage', fontsize=8)
        #}}}

        ax_i += 1
    return ax_i


def plot_legend(fig, legend_fontsize):
    """Plots the figure legend
    """
    marker_colors = []
    marker_labels = []
    read_colors = {
        "Deletion/Normal":'black', 
        "Duplication":'red', 
        "Inversion":'blue', 
        "Aligned long read":'orange', 
        "Linked read":'green'
    }

    for read_type in READ_TYPES_USED:
        if read_type in read_colors:
            color = read_colors[read_type]
            flag = READ_TYPES_USED[read_type]
            if flag:
                marker_colors.append(color)
                marker_labels.append(read_type)
    legend_elements = []

    for color in marker_colors:
        legend_elements += [matplotlib.pyplot.Line2D([0,0],[0,1], \
                color=color,
                linestyle='-',
                lw=1)]
    if READ_TYPES_USED["Split-read"]:
        marker_labels.append("Split read")
        legend_elements += [matplotlib.pyplot.Line2D([0,0],[0,1], \
                    markerfacecolor="None",
                    markeredgecolor='grey',
                    color='grey',
                    marker='o', \
                    markersize=marker_size,
                    linestyle=':',
                    lw=1)]
    
    if READ_TYPES_USED["Paired-end read"] \
            or READ_TYPES_USED["Deletion/Normal"] \
            or READ_TYPES_USED["Inversion"]:
        marker_labels.append("Paired-end read")
        legend_elements += [matplotlib.pyplot.Line2D([0,0],[0,1], \
                    markerfacecolor="None",
                    markeredgecolor='grey',
                    color='grey',
                    marker='s', \
                    markersize=marker_size,
                    linestyle='-',
                    lw=1)]

    fig.legend( legend_elements ,
                marker_labels, 
                loc=1,
                fontsize = legend_fontsize,
                frameon=False)

def get_tabix_iter(chrom, pos, end, datafile):
    """Gets an iterator from a tabix BED/GFF/GFF3 file

    Used to avoid chrX vs. X notation issues when extracting data from  annotation files
    """
    tbx = pysam.TabixFile(datafile)
    itr = None
    try:
        itr = tbx.fetch(chrom, max(0,range_min-1000), range_max+1000)
    except ValueError:
        # try and account for chr/no chr prefix
        if chrom[:3] == 'chr':
            chrom = chrom[3:]
        else:
            chrom = 'chr' + chrom

        try:
            itr = tbx.fetch(chrom,
                            max(0,range_min-1000), 
                            range_max+1000)
        except ValueError:
            sys.exit('Warning: Could not fetch ' + \
                    chrom + ':' + pos + '-' + end + \
                    ' from ' + datafile)
    return itr
        


def plot_annotations(annotation_files, chrom, start, end, 
        hide_annotation_labels, annotation_fontsize, grid, ax_i):
    """Plots annotation information from region 
    """
    
    for annotation_file in annotation_files:
        itr = get_tabix_iter(chrom,start, end, annotation_file)
        ax =  matplotlib.pyplot.subplot(grid[ax_i])
        ax_i += 1

        for row in itr:
            A = row.rstrip().split()
            t_start = max(range_min, int(A[1]))
            t_end = min(range_max, int(A[2]))

            r=[float(t_start - range_min)/float(range_max - range_min), \
               float(t_end - range_min)/float(range_max - range_min)]

            if len(A) > 3 :
                try:
                    v = float(A[3])
                    ax.plot(r,[0,0],'-',color=str(v),lw=15)
                except ValueError:
                    ax.plot(r,[0,0],'-',color='black',lw=15)
                    if not hide_annotation_labels:
                        ax.text(r[0],
                                0 + 0.1,
                                A[3],
                                color='black', 
                                fontsize=annotation_fontsize)
            else:
                ax.plot(r,[0,0],'-',color='black',lw=5)

        # set axis parameters
        ax.set_xlim([0,1])
        ax.spines['top'].set_visible(False)
        ax.spines['bottom'].set_visible(False)
        ax.spines['left'].set_visible(False)
        ax.spines['right'].set_visible(False)
        ax.set_title(os.path.basename(annotation_file), \
                         fontsize=8, loc='left')

        ax.tick_params(axis='x',length=0)
        ax.tick_params(axis='y',length=0)
        ax.set_xticklabels([])
        ax.set_yticklabels([])

def plot_transcript(transcript_file, chrom, start, end, 
        grid, annotation_fontsize, xaxis_label_fontsize):
    """Plots a transcript file annotation
    """
    genes = {}
    transcripts = {}
    cdss = {}

    # fetch and parse data from the tabixed gff file
    itr = get_tabix_iter(chrom, start, end, transcript_file)
    
    for row in itr:
        gene_annotation = row.split()

        if gene_annotation[2] == 'gene':
            info =  dict([list(val.split('=')) for val in gene_annotation[8].split(';')])
            info['strand'] = gene_annotation[6] == "+"

            genes[info['Name']] = [
                gene_annotation[0],
                int(gene_annotation[3]), 
                int(gene_annotation[4]),
                info
            ]

        elif gene_annotation[2] == 'transcript':
            info =  dict([list(val.split('=')) for val in gene_annotation[8].split(';')])
            info['strand'] = gene_annotation[6] == "+"
            
            if info['Parent'] not in transcripts:
                transcripts[info['Parent']] = {}
            transcripts[info['Parent']][info['ID']] = [
                gene_annotation[0],
                int(gene_annotation[3]), 
                int(gene_annotation[4]),
                info
            ]

        elif gene_annotation[2] == 'CDS':
            info =  dict([list(val.split('=')) for val in gene_annotation[8].split(';')])
            info['strand'] = gene_annotation[6] == "+"
            
            if info['Parent'] not in cdss:
                cdss[info['Parent']] = {}

            if info['ID'] not in cdss[info['Parent']]:
                cdss[info['Parent']][info['ID']] = []

            cdss[info['Parent']][info['ID']].append([gene_annotation[0], \
                                                     int(gene_annotation[3]), \
                                                     int(gene_annotation[4]), \
                                                     info])
    ax =  matplotlib.pyplot.subplot(grid[-1])

    transcript_idx = 0
    arrow_loc = 0.02
    for gene in genes:
        gene_id = genes[gene][3]['ID']
        if gene_id not in transcripts: continue
        for transcript in transcripts[gene_id]:
            t_start = max(range_min, transcripts[gene_id][transcript][1])
            t_end = min(range_max, transcripts[gene_id][transcript][2])
            r=[float(t_start - range_min)/float(range_max - range_min), \
               float(t_end - range_min)/float(range_max - range_min)]
            
            ax.plot(r,[transcript_idx,transcript_idx],'-',color='cornflowerblue',lw=0.5)

            ax.text(r[0],
                    transcript_idx + 0.02,
                    gene,
                    color='blue', 
                    fontsize=annotation_fontsize)

            if genes[gene][3]['strand']:
                ax.annotate("",
                    xy=(1,transcript_idx), 
                    xytext=(1-arrow_loc, transcript_idx),
                    arrowprops=dict(arrowstyle="->",color="cornflowerblue", lw=1), 
                    annotation_clip=True
                )
            else:
                ax.annotate("",
                    xy=(1-arrow_loc,transcript_idx), 
                    xytext=(1, transcript_idx),
                    arrowprops=dict(arrowstyle="->",color="cornflowerblue", lw=1), 
                    annotation_clip=True
                )
        
            if transcript in cdss:
                for cds in cdss[transcript]:
                    for exon in cdss[transcript][cds]:
                        e_start = max(range_min,exon[1])
                        e_end = min(range_max,exon[2])

                        r=[float(e_start - range_min)/float(range_max - range_min), \
                            float(e_end - range_min)/float(range_max - range_min)]
                        ax.plot(r,[transcript_idx,transcript_idx],'-',color='cornflowerblue',lw=4)
                transcript_idx += 1
        
    # set axis parameters
    ax.set_xlim([0,1])
    ax.spines['top'].set_visible(False)
    ax.spines['bottom'].set_visible(False)
    ax.spines['left'].set_visible(False)
    ax.spines['right'].set_visible(False)

    ax.tick_params(axis='x',length=0)
    ax.tick_params(axis='y',length=0)
    ax.set_xticklabels([])
    ax.set_yticklabels([])
    ax.set_title(os.path.basename(transcript_file), fontsize=8, loc='left')

def create_variant_plot(grid, 
        ax_i, 
        start, 
        end, 
        sv_type, 
        range_min, 
        range_max, 
        start_ci, 
        end_ci):
    """Plots the pieces of the variant bar at the top, including bar and confidence intervals
    """
    ax = matplotlib.pyplot.subplot(grid[ax_i])
    plot_variant(start, end, sv_type, ax, range_min, range_max)
    ax_i += 1
    #plot confidence intervals if provided
    if start_ci and start_ci != None:
        plot_confidence_interval(start, start_ci, ax, range_min, range_max)
    if end_ci and end_ci != None:
        plot_confidence_interval(end, end_ci, ax, range_min, range_max)
    return ax_i

def create_gridspec(bams, transcript_file, annotation_files, sv_type ):
    """Helper function for creation of a correctly-sized GridSpec instance
    """
    # give one axis to display each sample
    num_ax = len(bams)

    # add another if we are displaying the SV
    if sv_type:
        num_ax+=1

    # add another if a annotation file is given
    if transcript_file:
        num_ax+=1

    if annotation_files:
        num_ax+=len(options.annotation_files)

    # set the relative sizes for each
    ratios = []
    if sv_type:
        ratios = [1] 
    
    for i in range(len(bams)):
        ratios.append( len(read_data['all_coverages'][i]) * 3 )
        if len(read_data['all_coverages']) > 0:
            ratios[-1] = 9
    
    if annotation_files:
        ratios += [.3]*len(annotation_files)
    if transcript_file:
        ratios.append(2)
    return gridspec.GridSpec(num_ax, 1, height_ratios = ratios), num_ax

########################################################################
# main block
########################################################################
if __name__ == '__main__':
    options = setup_arguments()
    
    # set up plot 
    plot_height,plot_width,window = set_plot_dimensions(options.start, 
            options.end, 
            options.sv_type, 
            options.plot_height, 
            options.plot_width, 
            options.bams, 
            options.annotation_files, 
            options.transcript_file, 
            options.window)

    marker_size = options.marker_size
    range_min = max(0,int(options.start) - window)
    range_max = int(options.end) + window

    # set up sub plots
    matplotlib.rcParams.update({'font.size': 12})
    fig = matplotlib.pyplot.figure(figsize=(plot_width, plot_height), dpi=300)

    # read alignment data
    read_data,max_coverage = get_read_data(options.chrom, 
            options.start, 
            options.end, 
            options.bams, 
            options.reference, 
            options.min_mqual, 
            options.coverage_only, 
            options.long_read, 
            options.same_yaxis_scales, 
            options.max_depth, 
            options.z)
    
    # set up grid organizer
    grid,num_ax = create_gridspec(options.bams, 
            options.transcript_file, 
            options.annotation_files, 
            options.sv_type )
    current_axis_idx = 0
    
    # plot variant on top
    if options.sv_type:
        current_axis_idx = create_variant_plot(grid, 
            current_axis_idx, 
            options.start, 
            options.end, 
            options.sv_type, 
            range_min, 
            range_max, 
            options.start_ci, 
            options.end_ci)
    
    # Plot each sample
    current_axis_idx = plot_samples(read_data, 
        grid, 
        current_axis_idx, 
        num_ax, 
        options.bams, 
        options.chrom,  
        options.coverage_tracktype, 
        options.titles, 
        options.same_yaxis_scales, 
        options.xaxis_label_fontsize, 
        options.yaxis_label_fontsize, 
        options.annotation_files, 
        options.transcript_file)

    # plot legend
    plot_legend(fig, options.legend_fontsize)

    # Plot annotation files
    if options.annotation_files:
        plot_annotations(options.annotation_files, 
            options.chrom, 
            options.start, 
            options.end, 
            options.hide_annotation_labels, 
            options.annotation_fontsize, 
            grid, 
            current_axis_idx)

    # Plot sorted/bgziped/tabixed transcript file
    if options.transcript_file:
        plot_transcript(options.transcript_file, 
            options.chrom, 
            options.start, 
            options.end, 
            grid, 
            options.annotation_fontsize, 
            options.xaxis_label_fontsize)
    
    # save
    matplotlib.rcParams['agg.path.chunksize'] = 100000
<<<<<<< HEAD
    matplotlib.pyplot.tight_layout(pad=0.8,h_pad=.00001, w_pad=.00001)
    try:
        matplotlib.pyplot.savefig(options.output_file)
    except:
        print ("Failed to save figure " + options.output_file + ". Region may be too large")
=======
    matplotlib.pyplot.tight_layout(pad=0.8,h_pad=.1, w_pad=.1)
    matplotlib.pyplot.savefig(options.output_file)
>>>>>>> 6019f993
<|MERGE_RESOLUTION|>--- conflicted
+++ resolved
@@ -2164,13 +2164,9 @@
     
     # save
     matplotlib.rcParams['agg.path.chunksize'] = 100000
-<<<<<<< HEAD
-    matplotlib.pyplot.tight_layout(pad=0.8,h_pad=.00001, w_pad=.00001)
-    try:
+    matplotlib.pyplot.tight_layout(pad=0.8,h_pad=.1, w_pad=.1)
+     try:
         matplotlib.pyplot.savefig(options.output_file)
     except:
         print ("Failed to save figure " + options.output_file + ". Region may be too large")
-=======
-    matplotlib.pyplot.tight_layout(pad=0.8,h_pad=.1, w_pad=.1)
-    matplotlib.pyplot.savefig(options.output_file)
->>>>>>> 6019f993
+   matplotlib.pyplot.savefig(options.output_file)