#!/usr/bin/env python
# -*- coding: utf-8 -*-
"""
Create samplot.vcf command lines to execute and generate
companion HTML image browser.

Note: additional arguments are passed through to samplot.py
"""
from __future__ import print_function

import gzip
import json
import logging
import operator
import os
import random
from collections import defaultdict
<<<<<<< HEAD
=======
try:
    from shlex import quote
except ImportError:
    from pipes import quote

>>>>>>> 0c2ce2b5
import pysam

try:
    from shlex import quote
except ImportError:
    from pipes import quote


HERE = os.path.dirname(__file__)
HTML = """<!DOCTYPE html>
<html lang='en'>
<head>
    <meta charset='utf-8'>
    <title>samplot</title>

    <script src="https://cdnjs.cloudflare.com/ajax/libs/d3/5.9.2/d3.min.js"></script>
    <script src="https://cdnjs.cloudflare.com/ajax/libs/crossfilter2/1.4.7/crossfilter.min.js" type='text/javascript'></script>
    <script src="https://cdnjs.cloudflare.com/ajax/libs/dc/3.0.12/dc.min.js" type='text/javascript'></script>
    <script src="https://cdnjs.cloudflare.com/ajax/libs/jquery/3.4.1/jquery.min.js" type='text/javascript'></script>
    <!-- 1.10.16 due to export fixes in latest -->
    <script src="https://cdn.datatables.net/1.10.16/js/jquery.dataTables.js" type='text/javascript'></script>
    <script src="https://cdn.datatables.net/1.10.16/js/dataTables.bootstrap4.min.js" type='text/javascript'></script>
    <!-- export buttons -->
    <script src="https://cdn.datatables.net/buttons/1.5.6/js/dataTables.buttons.min.js" type='text/javascript'></script>
    <script src="https://cdn.datatables.net/buttons/1.5.6/js/buttons.html5.min.js" type='text/javascript'></script>
    <script src="https://cdnjs.cloudflare.com/ajax/libs/twitter-bootstrap/4.3.1/js/bootstrap.bundle.min.js" type='text/javascript'></script>

    <link href="https://cdn.datatables.net/buttons/1.5.6/css/buttons.dataTables.min.css" rel="stylesheet" type="text/css"/>
    <link href="https://cdnjs.cloudflare.com/ajax/libs/font-awesome/5.8.2/css/all.min.css" rel='stylesheet' type='text/css'>
    <link href="https://cdn.datatables.net/v/bs4/dt-1.10.18/sl-1.3.0/datatables.min.css" rel="stylesheet" type="text/css"/>
    <link href="https://cdnjs.cloudflare.com/ajax/libs/twitter-bootstrap/4.3.1/css/bootstrap.min.css" rel='stylesheet' type='text/css'>
    <link href="https://cdnjs.cloudflare.com/ajax/libs/dc/3.0.12/dc.min.css" rel='stylesheet' type='text/css'>

    <style type="text/css">
        #filter-menu .dropdown-menu { min-height: 100px; max-height: 100vh; overflow-y: auto; overflow-x: hidden; background-color: #edf0f2; }
        span.no-show { display: none; }
        span.show-ellipsis:after { content: "..."; }
        .datatable-info { font-size: .9em; }
        #variant-table_info { padding-top: 8px; }
        table.dataTable thead th.sorting:after,
        table.dataTable thead th.sorting_asc:after,
        table.dataTable thead th.sorting_desc:after,
        table.dataTable thead th.sorting:before,
        table.dataTable thead th.sorting_asc:before,
        table.dataTable thead th.sorting_desc:before {
            font-family: FontAwesome !important;
        }
        .modal-content { width: 610px; }
        h7 { font-size: .95rem; }
    </style>
</head>

<body>
    <nav class="navbar navbar-dark bg-dark p-0 pl-2">
        <a class="navbar-brand text-light p-0" href="https://github.com/ryanlayer/samplot">samplot</a>
    </nav>

    <div class="modal fade" id="filter-modal" tabindex="-1" role="dialog" aria-labelledby="filter-modal" aria-hidden="true">
        <div class="modal-dialog" role="document">
            <div class="modal-content">
                <div class="modal-header">
                    <div class="flex-column">
                        <h5 class="modal-title" id="filter-modal">Filters</h5>
                        <h7 class="pl-2 text-secondary" id="variant-count">
                            <a href="javascript:dc.filterAll(); dc.renderAll();">Reset All</a>
                        </h7>
                    </div>
                </div>
                <div class="modal-body">
                    <div class="container">
                        <div class="row pt-2">
                            <div class="col">
                                <h5>Sample</h5>
                            </div>
                        </div>
                        <div class="row pb-3">
                            <div class="col-12">
                                <div id="sample-search"></div>
                            </div>
                        </div>
                        <div class="row" id="nsamples-chart">
                            <div class="col-4">
                                <h5># of Samples</h5>
                            </div>
                            <div class="col-8 text-right">
                                <span class="reset text-muted" style="display: none;">[<span class="filter"></span>]</span>
                                <a class="reset" href="javascript:nsamplesChart.filterAll();dc.redrawAll();" style="display: none;">Reset</a>
                            </div>
                        </div>
                        <div class="row" id="size-chart">
                            <div class="col-4">
                                <h5>Size</h5>
                            </div>
                            <div class="col-8 text-right">
                                <span class="reset text-muted" style="display: none;">[<span class="filter"></span>]</span>
                                <a class="reset" href="javascript:sizeChart.filterAll();dc.redrawAll();" style="display: none;">Reset</a>
                            </div>
                        </div>
                        <div class="row" id="type-chart">
                            <div class="col-4">
                                <h5>SV Type</h5>
                            </div>
                            <div class="col-8 text-right">
                                <span class="reset text-muted" style="display: none;">[<span class="filter"></span>]</span>
                                <a class="reset" href="javascript:typeChart.filterAll();dc.redrawAll();" style="display: none;">Reset</a>
                            </div>
                        </div>
                        <div class="row" id="chrom-chart">
                            <div class="col-4">
                                <h5>Chromosome</h5>
                            </div>
                            <div class="col-8 text-right">
                                <span class="reset text-muted" style="display: none;">[<span class="filter"></span>]</span>
                                <a class="reset" href="javascript:chromChart.filterAll();dc.redrawAll();" style="display: none;">Reset</a>
                            </div>
                        </div>
                        <div class="row" id="overlaps-chart" hidden>
                            <div class="col-4">
                                <h5>SV Overlaps</h5>
                            </div>
                            <div class="col-8 text-right">
                                <span class="reset text-muted" style="display: none;">[<span class="filter"></span>]</span>
                                <a class="reset" href="javascript:overlapsChart.filterAll();dc.redrawAll();" style="display: none;">Reset</a>
                            </div>
                        </div>
                    </div>
                </div>
                <div class="modal-footer">
                    <button type="button" class="btn btn-outline-secondary" data-dismiss="modal" onclick="javascript:dc.filterAll(); dc.renderAll();" title="Clear selection and close">Cancel</button>
                    <button type="button" class="btn btn-primary" data-dismiss="modal" title="Apply filters">Apply</button>
                </div>
            </div>
        </div>
    </div>

    <div class="container-fluid bg-light">
        <div class="row" id="variant-table-placeholder" style="height:435px">
            <div class="col-12">
                <div class="d-flex justify-content-center align-items-center text-muted h-100">
                    <div class="d-flex flex-column">
                        <i class="fas fa-7x fa-table"></i>
                    </div>
                </div>
            </div>
        </div>

        <div class="row pb-1" id="variant-table-div" hidden>
            <div class="col-12">
                <div class="table-responsive">
                    <table id="variant-table" class="table table-hover table-sm table-bordered display nowrap" width="100%"></table>
                </div>
            </div>
        </div>
    </div>

    <div class="container-fluid">
        <div class="row" id="samplot-area-placeholder">
            <div class="col-12">
                <div style="height:415px">
                    <div class="d-flex justify-content-center align-items-center text-muted h-100">
                        <div class="d-flex flex-column">
                            <i class="fas fa-7x fa-chart-bar"></i>
                            <ul class="small p-0 m-3">
                                <li>
                                    Select a variant </br>from the table
                                </li>
                            </ul>
                        </div>
                    </div>
                </div>
            </div>
        </div>
        <div class="row" id="samplot-area" hidden>
            <div class="col-12">
                <img id="samplot-img" width="100%" src=""/>
            </div>
        </div>
    </div>
</body>

<script>
const data = [DATA]
const plot_type = ".[PLOT_TYPE]"
const annotation = [GFF]
const denovo = [DENOVO]

dc.config.defaultColors(d3.schemeSet1)

// plot constraints
const plotw = 585
const ploth = 150

// table filters
var searchInput = dc.textFilterWidget("#sample-search")
var nsamplesChart = dc.barChart("#nsamples-chart")
var sizeChart = dc.barChart("#size-chart")
var typeChart = dc.barChart("#type-chart")
var chromChart = dc.barChart("#chrom-chart")
var overlapsChart
// shows filter impact in modal header
var variantCount = dc.dataCount("#variant-count")

// used to access filtered table data
var chromDimension
// datatables obj
var variant_table
// crossfilter obj
var ndx

$('#filter-modal').on('hidden.bs.modal', function () {
    update_table()
})

const table_click = (row) => {
    d3.select('#samplot-area-placeholder')
        .property("hidden", true)
    d3.select('#samplot-area')
        .property("hidden", false)

    // load the image
    var img = row.svtype + "_" + row.chrom + "_" + row.start + "_" + row.end + plot_type
    d3.select("#samplot-img")
        .property("src", img)
}

function add_download_actions() {
    $('#copy-button-download').on('click', function() {
        variant_table.button('.buttons-copy').trigger()
    })
    $('#csv-button-download').on('click', function() {
        variant_table.button('.buttons-csv').trigger()
    })
}

function build_table(data) {
    // hide the placeholder and show the datatable
    d3.select('#variant-table-placeholder').property("hidden", true)
    d3.select('#variant-table-div').property("hidden", false)

    let cols = [
        {data: 'chrom', title: 'Chrom'},
        {data: 'start', title: 'Start'},
        {data: 'end', title: 'End'},
        {data: 'svlength', title: 'Size'},
        {data: 'svtype', title: 'SV Type'},
        {data: 'nsamples', title: '# of Samples'},
        {data: 'samples', title: 'Samples'},
    ]
    if (annotation) {
        d3.select('#overlaps-chart').property("hidden", false)
        cols.push({data: 'overlaps', title: 'Overlaps'})
    }
    if (denovo) {
        cols.push({data: 'dn', title: 'De novo'})
    }

    variant_table = $("#variant-table").DataTable({
        data: data,
        columns: cols,
        scrollX: true,
        scrollCollapse: true,
        paging: true,
        pagingType: "full",
        pageLength: 10,
        info: true,
        buttons: [
            'copyHtml5', 'csvHtml5'
        ],
        fnInfoCallback: (oSettings, iStart, iEnd, iMax, iTotal, sPre) => {
            return `
            <span class="datatable-info">
                <span class="pr-2">Showing <b>${iStart}</b> - <b>${iEnd}</b> of <b>${iTotal}</b> records</span>
                <button type="button" class="btn btn-primary btn-sm" data-toggle="modal" data-target="#filter-modal" title="Show filters">
                    <span class="fas fa-filter"></span>
                </button>
                <span class="dropup">
                    <button type="button" class="btn btn-sm btn-primary dropdown-toggle" id="download-menu" title="Save table" data-toggle="dropdown" aria-haspopup="true" aria-expanded="false">
                        <span class="fas fa-save"></span>
                    </button>
                    <span class="dropdown-menu" aria-labelledby="download-menu">
                        <h6 class="dropdown-header">Save ${iTotal} rows as:</h6>
                        <button class="dropdown-item" type="button" id="csv-button-download">
                            CSV
                        </button>
                        <button class="dropdown-item" type="button" id="copy-button-download">
                            Copy
                        </button>
                    </span>
                </span>
            </span>
            `
        },
        columnDefs: [
            {
                targets: (annotation ? [0,1,2,3,4,5,7] : [0,1,2,3,4,5]),
                width: '15%'
            },
            // https://datatables.net/blog/2016-02-26
            {
                targets: 6,
                render: function(data, type, row) {
                    if (type === 'display' && data != null) {
                        data = data.replace(/<(?:.|\\n)*?>/gm, '');
                        if(data.length > 40) {
                            return '<span class=\"show-ellipsis\">' + data.substr(0, 40) + '</span><span class=\"no-show\">' + data.substr(40) + '</span>';
                        } else {
                            return data;
                        }
                    } else {
                        return data;
                    }
                }
            }
        ],
        // search is applied using crossfilter
        searching: false,
        lengthChange: false,
        order: [[0, 'asc'], [1, 'asc']]
    })

    // register table clicks on sample_column
    variant_table.on('click', 'tr', function () {
        if ( $(this).hasClass('selected') ) {
            // do nothing for now
        }
        else {
            // de-select all
            variant_table.$('tr.selected').removeClass('selected')
            // add select to clicked row
            $(this).addClass('selected')
            // update samplot area
            table_click(variant_table.rows('.selected').data()[0])
        }
    })

    add_download_actions()
}

function update_table() {
    variant_table.clear()
    variant_table.rows.add(chromDimension.top(Infinity))
    variant_table.draw()
    // gives function to new buttons each time table is redrawn
    add_download_actions()
}

function remove_empty_bins(source_group) {
    return {
        all:function () {
            return source_group.all().filter(function(d) {
                return d.value != 0
            })
        }
    }
}

// https://jsfiddle.net/gordonwoodhull/g34Ldwaz/8/
// https://github.com/dc-js/dc.js/issues/348
function index_group(group) {
    return {
        all: function() {
            return group.all().map(function(kv, i) {
                return {key: i, value: kv.value}
            })
        }
    }
}

$(document).ready(function() {

    ndx = crossfilter(data)
    var all = ndx.groupAll()

    chromDimension = ndx.dimension((d) => { return d.chrom })
    build_table(chromDimension.top(Infinity))
    var chromGroup = chromDimension.group().reduceCount()
    var nonEmptyChromGroup = remove_empty_bins(chromGroup)

    var searchDimension = ndx.dimension(function(d) {
        return d.samples
    })
    searchInput
        .dimension(searchDimension)
        .on('renderlet', function() {
            d3.selectAll(".dc-text-filter-input")
                .classed("form-control", true)
            d3.selectAll("#sample-search.dc-chart")
                .classed("col-12", true)
        })

    var sizeDimension = ndx.dimension(function(d) {
        var round
        if (d.svlength < 100) {
            round = 100
        } else if (d.svlength < 1000) {
            round = 100
        } else if (d.svlength < 10000) {
            round = 1000
        } else if (d.svlength < 100000) {
            round = 10000
        } else if (d.svlength < 1000000) {
            round = 100000
        } else if (d.svlength < 10000000) {
            round = 1000000
        } else {
            round = 10000000
        }
        return Math.round(d.svlength / round) * round
    })
    var sizeGroup = sizeDimension.group().reduceCount()
    var nonEmptySizeGroup = remove_empty_bins(sizeGroup)
    // for brushing, need to track keys at numeric indexes
    var sizeKeys = nonEmptySizeGroup.all().map(dc.pluck('key')).slice()

    var typeDimension = ndx.dimension((d) => { return d.svtype })
    var typeGroup = typeDimension.group().reduceCount()
    var nonEmptyTypeGroup = remove_empty_bins(typeGroup)

    var nsamplesDimension = ndx.dimension((d) => { return d.nsamples })
    var nsamplesDimension = ndx.dimension(function(d) {
        var round
        if (d.nsamples < 10) {
            round = 1
        } else if (d.nsamples < 100) {
            round = 10
        } else if (d.nsamples < 1000) {
            round = 100
        } else if (d.nsamples < 10000) {
            round = 1000
        } else {
            round = 10000
        }
        return Math.round(d.nsamples / round) * round
    })
    var nsamplesGroup = nsamplesDimension.group().reduceCount()
    var nonEmptyNsamplesGroup = remove_empty_bins(nsamplesGroup)
    var nsamplesKeys = nonEmptyNsamplesGroup.all().map(dc.pluck('key')).slice()

    // number of samples
    nsamplesChart
        .width(plotw).height(ploth).gap(1)
        .margins({top: 10, right: 50, bottom: 30, left: 40})
        .x(d3.scaleLinear().domain([0, nsamplesKeys.length]))
        .round(Math.floor)
        .brushOn(true)
        .elasticX(true)
        .dimension(nsamplesDimension)
        .group(index_group(nonEmptyNsamplesGroup))
        .elasticY(true)
        .yAxisLabel('Count')
        .filterPrinter(function (filters) {
            var filter = filters[0]
            return nsamplesKeys[filter[0]] + ' - ' + nsamplesKeys[filter[1]]
        })
    // limit the number of labels along x-axis
    nsamplesChart.xAxis().ticks(20)
    nsamplesChart.yAxis().ticks(5)
    // update labels from keys
    nsamplesChart.xAxis().tickFormat(function(v) {
        return nsamplesKeys[v]
    })
    nsamplesChart.filterHandler(function (dimension, filters) {
        if (filters.length === 0) {
            // the empty case (no filtering)
            dimension.filter(null)
        } else {
            dimension.filterRange([nsamplesKeys[filters[0][0]], nsamplesKeys[filters[0][1]]])
        }
        return filters
    })

    // SV length
    sizeChart
        .width(plotw).height(ploth).gap(1)
        .margins({top: 10, right: 50, bottom: 30, left: 40})
        .x(d3.scaleLinear().domain([0, sizeKeys.length]))
        .round(Math.floor)
        .brushOn(true)
        .elasticX(true)
        .dimension(sizeDimension)
        .group(index_group(nonEmptySizeGroup))
        .elasticY(true)
        .yAxisLabel('Count')
        .filterPrinter(function (filters) {
            var filter = filters[0]
            return sizeKeys[filter[0]] + ' - ' + sizeKeys[filter[1]]
        })
        // adds left padding to plots inside filtering panel
        .on('renderlet', function() {
            d3.selectAll("svg")
                .classed("pl-3", true)
        })
    // limit the number of labels along x-axis
    sizeChart.xAxis().ticks(10)
    sizeChart.yAxis().ticks(5)
    // update labels from keys
    sizeChart.xAxis().tickFormat(function(v) {
        return sizeKeys[v]
    })
    // update the status format for this chart
    sizeChart.filterHandler(function (dimension, filters) {
        if (filters.length === 0) {
            // the empty case (no filtering)
            dimension.filter(null)
        } else {
            dimension.filterRange([sizeKeys[filters[0][0]], sizeKeys[filters[0][1]]])
        }
        return filters
    })

    // sv type
    typeChart
        .width(plotw).height(ploth).gap(1)
        .margins({top: 10, right: 50, bottom: 30, left: 40})
        .x(d3.scaleBand())
        .xUnits(dc.units.ordinal)
        .elasticX(true)
        .elasticY(true)
        .dimension(typeDimension)
        .group(nonEmptyTypeGroup)
        .yAxisLabel('Count')
    typeChart.yAxis().ticks(5)

    // chromosome
    chromChart
        .width(plotw).height(ploth).gap(1)
        .margins({top: 10, right: 50, bottom: 30, left: 40})
        .x(d3.scaleBand())
        .xUnits(dc.units.ordinal)
        .yAxisLabel('Count')
        .elasticX(true)
        .elasticY(true)
        .dimension(chromDimension)
        .group(nonEmptyChromGroup)
        .ordering((d) => {
            v = parseInt(d.key)
            if (v) {
                return v
            } else {
                return d.key
            }
        })
    chromChart.yAxis().ticks(5)

    // overlaps
    if (annotation) {
        var overlapsDimension = ndx.dimension((d) => { return d.overlaps })
        var overlapsGroup = overlapsDimension.group().reduceCount()
        var nonEmptyOverlapsGroup = remove_empty_bins(overlapsGroup)
        overlapsChart = dc.barChart("#overlaps-chart")
        overlapsChart
            .width(plotw).height(ploth).gap(1)
            .margins({top: 10, right: 50, bottom: 30, left: 40})
            .x(d3.scaleBand())
            .xUnits(dc.units.ordinal)
            .elasticX(true)
            .elasticY(true)
            .dimension(overlapsDimension)
            .group(nonEmptyOverlapsGroup)
            .yAxisLabel('Count')
        overlapsChart.yAxis().ticks(5)
    }

    variantCount
        .crossfilter(ndx)
        .groupAll(all)
        // (_optional_) `.html` sets different html when some records or all records are selected.
        // `.html` replaces everything in the anchor with the html given using the following function.
        // `%filter-count` and `%total-count` are replaced with the values obtained.
        .html({
            some: '<strong>%filter-count</strong> selected out of <strong>%total-count</strong> records' +
                ' | <a href=\\'javascript:dc.filterAll(); dc.renderAll();\\'>Reset All</a>',
            all: '<strong>%total-count</strong> records'
        });

    dc.renderAll()
})

</script>
</html>
"""
cmp_lookup = {
    ">": operator.gt,  # e.g. DHFC < 0.5
    "<": operator.lt,
    "<=": operator.le,
    ">=": operator.ge,
    "==": operator.eq,
    "contains": operator.contains,  # e.g. CSQ contains HIGH
    "exists": lambda a, b: True,  # e.g. exists smoove_gene
}


class Sample(object):
    __slots__ = ["family_id", "id", "paternal_id", "maternal_id", "mom", "dad", "kids", "i"]

    def __init__(self, line):
        toks = line.rstrip().split()
        self.family_id = toks[0]
        self.id = toks[1]
        self.paternal_id = toks[2]
        self.maternal_id = toks[3]
        self.kids = []
        self.i = -1  # index in the vcf.

    def __repr__(self):
        return "Sample(id:{id},paternal_id:{pid},maternal_id:{mid})".format(
            id=self.id, pid=self.paternal_id, mid=self.maternal_id
        )


def flatten(value, sep=","):
    """
    >>> flatten([1,2,3,4])
    '1,2,3,4'
    >>> flatten((5,6))
    '5,6'
    >>> flatten(0.987654321)
    '0.987654'
    >>> flatten(7)
    '7'
    >>> flatten("flatten")
    'flatten'
    """
    flat = None
    # tuple or list
    if isinstance(value, tuple) or isinstance(value, list):
        flat = sep.join([str(i) for i in value])
    # reformats long float values
    elif isinstance(value, float):
        flat = "%.6f" % (value,)
    # string and int
    else:
        flat = str(value)
    return flat


def zip_lists(value):
    """
    >>> zip_lists([[0,1,2], [3,4,5]])
    ['0 3', '1 4', '2 5']
    """
    return [flatten(i, sep=" ") for i in zip(*value)]


def get_format_fields(ids, variant):
    """
    args:
        ids (list) - list of FORMAT field IDs, e.g. ['AS', 'AP', 'DHFFC']
        variant (pysam.libcbcf.VariantRecord)

    returns:
        list
    """
    fields = list()
    for i in ids:
        fields.append(["%s=%s" % (i, flatten(j.get(i, ""))) for j in variant.samples.values()])
    return zip_lists(fields)


def get_format_title(samples, ids, variant):
    """
    args:
        samples (list) - list of sample IDs in order of VCF annotations
        ids (list) - list of FORMAT field IDs, e.g. ['AS', 'AP', 'DHFFC']
        variant (pysam.libcbcf.VariantRecord)

    returns:
        dict
    """
    fields = get_format_fields(ids, variant)
    return dict(zip(samples, fields))


def make_plot_titles(samples, attr_values):
    """
    keeping this method separate in the event we add more things to the title

    args:
        samples (list) - list of sample IDs
        attr_values (str) - string of VCF FORMAT values

    returns:
        dict

    >>> make_plot_titles(['s1', 's2', 's3'], {'s1': 'AS=0 AP=0', 's2': 'AS=0 AP=1', 's3': 'AS=1 AP=1'})
    {'s1': "'s1 AS=0 AP=0'", 's2': "'s2 AS=0 AP=1'", 's3': "'s3 AS=1 AP=1'"}
    """
    plot_titles = dict()
    for sample in samples:
        if sample in attr_values:
            plot_titles[sample] = quote("%s %s" % (sample, attr_values[sample]))
    return plot_titles


def get_overlap(
    tabix, chrom, start, end, priority=["exon", "gene", "transcript", "cds"], no_hit="intergenic", fix_chr=True
):
    """
    args:
        tabix (pysam.libctabix.TabixFile) - open TabixFile
        chrom (str)
        start (int)
        end (int)
        priority (Optional[list]) - order of preferred region annotation
        no_hit (Optional[str]) - use this annotation if no matches among priority
        fix_chr (Optional[bool]) - try to fetch a region using both non-'chr' and 'chr' prefix on failures

    returns:
        str
    """
    overlaps = None
    try:
        overlaps = set([i.split("\t")[2].lower() for i in tabix.fetch(chrom, start, end)])
    except IndexError:
        # probably not a gff or gtf
        logging.warning("Invalid annotation file specified for --gff")
        overlaps = None
    except ValueError:
        if fix_chr:
            # try removing chr
            if chrom.startswith("chr"):
                overlaps = get_overlap(tabix, chrom[3:], start, end, priority, no_hit, False)
            # or adding chr
            else:
                overlaps = get_overlap(tabix, "chr{chrom}".format(chrom=chrom), start, end, priority, no_hit, False)
    except:
        # bad regions
        logging.warning("Error fetching {chrom}:{start}-{end}".format(chrom=chrom, start=start, end=end))
        overlaps = None

    overlap = ""
    if overlaps:
        for feature in priority:
            if feature in overlaps:
                overlap = feature
                break
    else:
        # fetching overlaps failed
        overlap = "unknown"

    if not overlap and no_hit:
        overlap = no_hit
    return overlap


def parse_ped(path, vcf_samples=None):
    if path is None:
        return {}
    samples = []
    look = {}
    for line in open(path):
        samples.append(Sample(line))
        look[samples[-1].id] = samples[-1]

    for s in samples:
        s.dad = look.get(s.paternal_id)
        if s.dad is not None:
            s.dad.kids.append(s)
        s.mom = look.get(s.maternal_id)
        if s.mom is not None:
            s.mom.kids.append(s)
    # match these samples to the ones in the VCF.
    if vcf_samples is not None:
        result = []
        for i, variant_sample in enumerate(vcf_samples):
            if not variant_sample in look:
                continue
            result.append(next(s for s in samples if s.id == variant_sample))
            result[-1].i = i
        samples = result

    return {s.id: s for s in samples}


def get_names_to_bams(bams, name_list=None):
    """
    get mapping from names (read group samples) to bam paths)
    this is useful because the VCF has the names and we'll want the bam paths
    for those samples
    if name_list is passed in as a parameter those will be used instead
    """
    names = {}
    if name_list:
        if len(name_list) != len(bams):
            sys.exit("List of sample IDs does not match list of alignment files.")
        for i, p in enumerate(bams):
            names[name_list[i]] = p
    else:
        for p in bams:
            b = pysam.AlignmentFile(p)
            try:
                names[b.header["RG"][0]["SM"]] = p
            except:
                sys.exit(
                    "No RG field in alignment file " + p + ". \nInclude ordered list of sample IDs to avoid this error"
                )
    return names


def tryfloat(v):
    try:
        return float(v)
    except:
        return v


def to_exprs(astr):
    """
    an expr is just a 3-tuple of "name", fn, value"
    e.g. "DHFFC", operator.lt, 0.7"
    >>> to_exprs("DHFFC < 0.5 & SVTYPE == 'DEL'")
    [('DHFFC', <built-in function lt>, 0.5), ('SVTYPE', <built-in function eq>, 'DEL')]

    >>> to_exprs("CSQ contains 'HIGH'")
    [('CSQ', <built-in function contains>, 'HIGH')]
    """
    astr = (x.strip() for x in astr.strip().split("&"))
    result = []
    for a in astr:
        a = [x.strip() for x in a.split()]
        if len(a) == 2:
            assert a[1] == "exists", ("bad expression", a)
            a.append("extra_arg")
        assert len(a) == 3, ("bad expression", a)
        assert a[1] in cmp_lookup, (
            "comparison:" + a[1] + " not supported. must be one of:" + ",".join(cmp_lookup.keys())
        )
        result.append((a[0], cmp_lookup[a[1]], tryfloat(a[2].strip("'").strip('"'))))
    return result


def check_expr(vdict, expr):
    """
    >>> check_expr({"CSQ": "asdfHIGHasdf"}, to_exprs("CSQ contains 'HIGH'"))
    True

    >>> check_expr({"CSQ": "asdfHIGHasdf", "DHFC": 1.1}, to_exprs("CSQ contains 'HIGH' & DHFC < 0.5"))
    False

    >>> check_expr({"CSQ": "asdfHIGHasdf", "DHFC": 1.1}, to_exprs("CSQ contains 'HIGH' & DHFC < 1.5"))
    True

    >>> check_expr({"smoove_gene": "asdf"}, to_exprs("smoove_gene exists"))
    True

    >>> check_expr({"smooe_gene": "asdf"}, to_exprs("smoove_gene exists"))
    False

    >>> check_expr({"smoove_gene": ""}, to_exprs("smoove_gene exists"))
    True
    """

    # a single set of exprs must be "anded"
    for name, fcmp, val in expr:
        # NOTE: asking for a missing annotation will return false.
        if not name in vdict:
            return False
        if not fcmp(vdict[name], val):
            return False
    return True


def make_single(vdict):
    """
    >>> d = {"xx": (1,)}
    >>> make_single(d)
    {'xx': 1}
    """
    for k in vdict.keys():
        if isinstance(vdict[k], tuple) and len(vdict[k]) == 1:
            vdict[k] = vdict[k][0]
    return vdict


def get_dn_row(ped_samples):
    for s in ped_samples.values():
        if s.mom is not None and s.dad is not None:
            return '{title:"de novo", field:"dn"}'
    return ""


def read_important_regions(bedfilename):
    important_regions = {}
    with open(bedfilename, "r") as bedfile:
        for line in bedfile:
            pos_fields = line.strip().split()
            region_string = "_".join(pos_fields[1:3])
            if pos_fields[0] not in important_regions:
                important_regions[pos_fields[0]] = []
            important_regions[pos_fields[0]].append(region_string)

    return important_regions


def var_in_important_regions(important_regions, chrom, start, end):
    if chrom in important_regions:
        for region in important_regions[chrom]:
            region_st, region_end = [int(x) for x in region.split("_")]
            if region_st <= start <= region_end or region_st <= end <= region_end or start <= region_st <= end:
                return True
    return False


def cram_input(bams):
    for bam in bams:
        if bam.endswith(".cram"):
            return True
    return False


def main(args, pass_through_args):
    if cram_input(args.bams):
        if "-r" not in pass_through_args and not "--reference" in pass_through_args:
            sys.exit(
                "ERROR: missing reference file required for CRAM. "
                + "Use -r option. (Run `samplot.py -h` for more help)"
            )
    global HTML
    global HERE

    vcf = pysam.VariantFile(args.vcf)
    vcf_samples = vcf.header.samples
    vcf_samples_set = set(vcf_samples)
    vcf_samples_list = list(vcf_samples)

    annotations = None
    if args.gff:
        annotations = pysam.TabixFile(args.gff)

    filters = [to_exprs(f) for f in args.filter]

    ped_samples = parse_ped(args.ped, vcf_samples)

    # this is empty unless we have a sample with both parents defined.
    dn_row = get_dn_row(ped_samples)

    if not os.path.exists(args.out_dir):
        os.makedirs(args.out_dir)

    names_to_bams = get_names_to_bams(args.bams, args.sample_ids)
    important_regions = None
    if args.important_regions:
        important_regions = read_important_regions(args.important_regions)
    tabledata = []
    # user requested FORMAT fields to add to plot title
    format_field_ids = None
    if args.format:
        format_field_ids = args.format.split(",")

    out_file = sys.stdout
    if args.command_file:
        out_file = open(args.command_file, "w")

    for variant in vcf:
        svtype = variant.info.get("SVTYPE", "SV")
        if args.important_regions:
            if not var_in_important_regions(important_regions, variant.chrom, variant.start, variant.stop):
                continue

        if svtype in ("BND", "INS"):
            continue
        if variant.stop - variant.start > args.max_mb * 1000000:
            continue

        gts = [s.get("GT", (None, None)) for s in variant.samples.values()]

        if sum(None in g for g in gts) >= args.min_call_rate * len(vcf_samples):
            continue
        if args.max_hets:
            # requisite hets/hom-alts
            if sum(sum(x) >= 1 for x in gts if not None in x) > args.max_hets:
                continue
        if not any(sum(x) > 0 for x in gts if not None in x):
            continue

        test_idxs = [i for i, gt in enumerate(gts) if not None in gt and sum(gt) > 0]
        test_samples = [s for i, s in enumerate(variant.samples.values()) if i in test_idxs]

        if len(filters) == 0:
            idxs = test_idxs
        else:
            idxs = []
            odict = make_single(dict(variant.info.items()))
            for i, ts in enumerate(test_samples):
                vdict = odict.copy()
                vdict.update(make_single(dict(ts.items())))

                if any(check_expr(vdict, fs) for fs in filters):
                    idxs.append(test_idxs[i])
        if len(idxs) == 0:
            continue
        is_dn = []

        # we call it a de novo if the sample passed the filters but the mom and
        # dad had homref genotypes before filtering.
        # so stringent filtering on the kid and lenient on parents.
        variant_samples = []
        for i in idxs:
            if vcf_samples[i] in names_to_bams:
                variant_samples.append(vcf_samples[i])
        if len(variant_samples) <= 0:
            continue

        bams = [names_to_bams[s] for s in variant_samples]
        if dn_row != "":
            test_sample_names = {s.name for s in test_samples}
            for variant_sample in variant_samples:
                sample = ped_samples[variant_sample]
                if sample.mom is None or sample.dad is None:
                    continue
                if not sample.mom.id in test_sample_names and not sample.dad.id in test_sample_names:
                    is_dn.append(sample.id)

        if len(is_dn) <= 0 and args.dn_only:
            continue

        # save these for the html.
        n_samples = len(variant_samples)
        # semi-colon delimited eases CSV export from HTML
        sample_str = ";".join(variant_samples)
        # dict holding sample to FORMAT title string
        plot_titles = dict()
        if format_field_ids:
            format_attrs = get_format_title(vcf_samples_list, format_field_ids, variant)
            plot_titles = make_plot_titles(variant_samples, format_attrs)

        # try to get family members
        if args.ped is not None:
            # do DN samples first so we can see parents.
            for variant_sample in is_dn + [x for x in variant_samples if not x in is_dn]:
                s = ped_samples.get(variant_sample)
                if s is None:
                    continue
                if s.mom is not None and not s.mom.id in variant_samples and s.mom.id in vcf_samples_set:
                    variant_samples.append("mom-of-%s[%s]" % (variant_sample, s.mom.id))
                    bams.append(names_to_bams[s.mom.id])
                if s.dad is not None and not s.dad.id in variant_samples and s.dad.id in vcf_samples_set:
                    variant_samples.append("dad-of-%s[%s]" % (variant_sample, s.dad.id))
                    bams.append(names_to_bams[s.dad.id])
                for kid in s.kids:
                    if not kid.id in variant_samples and kid.id in vcf_samples_set:
                        variant_samples.append("kid-of-%s[%s]" % (variant_sample, kid.id))
                        bams.append(names_to_bams[kid.id])
                    if args.max_hets:
                        if len(bams) > 1.5 * args.max_hets:
                            break
                if args.max_hets:
                    if len(bams) > 1.5 * args.max_hets:
                        break
        elif args.min_entries and len(bams) < args.min_entries:
            # extend with some controls:
            hom_ref_idxs = [i for i, gt in enumerate(gts) if len(gt) == 2 and gt[0] == 0 and gt[1] == 0]
            if len(hom_ref_idxs) > 3:
                random.shuffle(hom_ref_idxs)
                hom_ref_idxs = hom_ref_idxs[:3]

            hom_ref_samples = []
            for i in hom_ref_idxs:
                if vcf_samples[i] in names_to_bams:
                    hom_ref_samples.append(vcf_samples[i])

            to_add_count = args.min_entries - len(bams)
            bams.extend(names_to_bams[s] for s in hom_ref_samples[:to_add_count])
            variant_samples += ["control-sample:" + s for s in hom_ref_samples[:to_add_count]]

        data_dict = {
            "chrom": variant.chrom,
            "start": variant.start,
            "end": variant.stop,
            "svtype": svtype,
            "svlength": variant.stop - variant.start,
            "samples": sample_str,
            "nsamples": n_samples,
        }
        if annotations:
            data_dict["overlaps"] = get_overlap(annotations, variant.chrom, variant.start, variant.stop)
        if dn_row != "":
            data_dict["dn"] = ",".join(is_dn)
        fig_path = os.path.join(
            args.out_dir, "{svtype}_{chrom}_{start}_{end}.{itype}".format(itype=args.output_type, **data_dict)
        )
        tabledata.append(data_dict)

        if "CIPOS" in variant.info:
            v = variant.info["CIPOS"]
            cipos = "--start_ci '%s,%s'" % (abs(v[0]), abs(v[1]))
        else:
            cipos = ""
        if "CIEND" in variant.info:
            v = variant.info["CIEND"]
            ciend = "--end_ci '%s,%s'" % (abs(v[0]), abs(v[1]))
        else:
            ciend = ""
        # dynamically set Z to speed drawing and remove noise for larger events
        z = 3
        if variant.stop - variant.start > 2000:
            z = 4
        if variant.stop - variant.start > 10000:
            z = 6
        if variant.stop - variant.start > 20000:
            z = 9

        if args.max_entries:
            bams = bams[: args.max_entries]
            variant_samples = variant_samples[: args.max_entries]

        # update titles based on FORMAT fields requested
        title_list = list()
        for variant_sample in variant_samples:
            if variant_sample in plot_titles:
                title_list.append(plot_titles[variant_sample])
            else:
                title_list.append(variant_sample)

        out_file.write(
            "python {here}/samplot.py {extra_args} -z {z} --minq 0 -n {titles} {cipos} {ciend} {svtype} -c {chrom} -s {start} -e {end} -o {fig_path} -d 1 -b {bams}\n".format(
                here=HERE,
                extra_args=" ".join(pass_through_args),
                bams=" ".join(bams),
                titles=" ".join(title_list),
                z=z,
                cipos=cipos,
                ciend=ciend,
                svtype="-t " + svtype if svtype != "SV" else "",
                fig_path=fig_path,
                chrom=variant.chrom,
                start=variant.start,
                end=variant.stop,
            )
        )

    if args.command_file:
        out_file.close()

    # update the javascript
    HTML = HTML.replace("[DATA]", json.dumps(tabledata))
    HTML = HTML.replace("[PLOT_TYPE]", args.output_type)
    HTML = HTML.replace("[GFF]", "true" if annotations else "false")
    HTML = HTML.replace("[DENOVO]", "true" if dn_row else "false")

    with open("{out_dir}/index.html".format(out_dir=args.out_dir), "w") as fh:
        print(HTML, file=fh)


if __name__ == "__main__":
    import argparse
    import sys
    import doctest

    if len(sys.argv) > 1 and sys.argv[1] == "test":
        r = doctest.testmod()
        print(r)
        sys.exit(r.failed)

    parser = argparse.ArgumentParser(description=__doc__, formatter_class=argparse.ArgumentDefaultsHelpFormatter)
    parser.add_argument("--vcf", "-v", help="VCF file containing structural variants")
    parser.add_argument("-d", "--out-dir", help="path to write output PNGs", default="samplot-out")
    parser.add_argument("--ped", help="path ped (or .fam) file")
    parser.add_argument("--dn_only", help="plots only putative de novo variants (PED file required)", action="store_true")
    parser.add_argument("--min_call_rate", type=float, help="only plot variants with at least this call-rate", default=0.95)
    parser.add_argument("--filter", action="append", help="simple filter that samples"
        + " must meet. Join multiple filters with '&' and specify --filter multiple times for 'or'"
        + " e.g. DHFFC < 0.7 & SVTYPE = 'DEL'", default=[])
    parser.add_argument("-O", "--output_type", choices=("png", "pdf", "eps", "jpg"), help="type of output figure", default="png")
    parser.add_argument("--max_hets", type=int, help="only plot variants with at most this many heterozygotes", required=False)
    parser.add_argument("--min_entries", type=int, help="try to include homref samples as controls to get this many samples in plot", default=6)
    parser.add_argument("--max_entries", type=int, help="only plot at most this many heterozygotes", default=10)
    parser.add_argument("--max_mb", type=int, help="skip variants longer than this many megabases", default=1)
    parser.add_argument("--important_regions", help="only report variants that overlap regions in this bed file", required=False)
    parser.add_argument("-b", "--bams", type=str, nargs="+", help="Space-delimited list of BAM/CRAM file names", required=True)
    parser.add_argument("--sample_ids", type=str, nargs="+", help="Space-delimited list of sample IDs, must have same order as BAM/CRAM file names. BAM RG tag required if this is ommitted.", required=False)
    parser.add_argument("--command_file", help="store commands in this file, otherwise STDOUT", required=False)
    parser.add_argument("--format", default="AS,AP,DHFFC", help="comma separated list of FORMAT fields to include in sample plot title")
    parser.add_argument("--gff", help="genomic regions (.gff with .tbi in same directory) used when building HTML table and table filters")

    args, pass_through_args = parser.parse_known_args()
    if args.dn_only and not args.ped:
        sys.exit("Missing --ped, required when using --dn_only")

    main(args, pass_through_args)<|MERGE_RESOLUTION|>--- conflicted
+++ resolved
@@ -15,14 +15,6 @@
 import os
 import random
 from collections import defaultdict
-<<<<<<< HEAD
-=======
-try:
-    from shlex import quote
-except ImportError:
-    from pipes import quote
-
->>>>>>> 0c2ce2b5
 import pysam
 
 try:
