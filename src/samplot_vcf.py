#!/usr/bin/env python
# -*- coding: utf-8 -*-
"""
Create samplot.vcf command lines to execute and generate
companion HTML image browser.

Note: additional arguments are passed through to samplot.py
"""
from __future__ import print_function

import gzip
import json
import logging
import operator
import os
import random
from collections import defaultdict
try:
    from shlex import quote
<<<<<<< HEAD
except:
    from pipes import quote
=======
except ImportError:
    from pipes import quote

>>>>>>> 0c2ce2b5
import pysam


HERE = os.path.dirname(__file__)
HTML = """<!DOCTYPE html>
<html lang='en'>
<head>
    <meta charset='utf-8'>
    <title>samplot</title>

    <script src="https://cdnjs.cloudflare.com/ajax/libs/d3/5.9.2/d3.min.js"></script>
    <script src="https://cdnjs.cloudflare.com/ajax/libs/crossfilter2/1.4.7/crossfilter.min.js" type='text/javascript'></script>
    <script src="https://cdnjs.cloudflare.com/ajax/libs/dc/3.0.12/dc.min.js" type='text/javascript'></script>
    <script src="https://cdnjs.cloudflare.com/ajax/libs/jquery/3.4.1/jquery.min.js" type='text/javascript'></script>
    <!-- 1.10.16 due to export fixes in latest -->
    <script src="https://cdn.datatables.net/1.10.16/js/jquery.dataTables.js" type='text/javascript'></script>
    <script src="https://cdn.datatables.net/1.10.16/js/dataTables.bootstrap4.min.js" type='text/javascript'></script>
    <!-- export buttons -->
    <script src="https://cdn.datatables.net/buttons/1.5.6/js/dataTables.buttons.min.js" type='text/javascript'></script>
    <script src="https://cdn.datatables.net/buttons/1.5.6/js/buttons.html5.min.js" type='text/javascript'></script>
    <script src="https://cdnjs.cloudflare.com/ajax/libs/twitter-bootstrap/4.3.1/js/bootstrap.bundle.min.js" type='text/javascript'></script>

    <link href="https://cdn.datatables.net/buttons/1.5.6/css/buttons.dataTables.min.css" rel="stylesheet" type="text/css"/>
    <link href="https://cdnjs.cloudflare.com/ajax/libs/font-awesome/5.8.2/css/all.min.css" rel='stylesheet' type='text/css'>
    <link href="https://cdn.datatables.net/v/bs4/dt-1.10.18/sl-1.3.0/datatables.min.css" rel="stylesheet" type="text/css"/>
    <link href="https://cdnjs.cloudflare.com/ajax/libs/twitter-bootstrap/4.3.1/css/bootstrap.min.css" rel='stylesheet' type='text/css'>
    <link href="https://cdnjs.cloudflare.com/ajax/libs/dc/3.0.12/dc.min.css" rel='stylesheet' type='text/css'>

    <style type="text/css">
        #filter-menu .dropdown-menu { min-height: 100px; max-height: 100vh; overflow-y: auto; overflow-x: hidden; background-color: #edf0f2; }
        span.no-show { display: none; }
        span.show-ellipsis:after { content: "..."; }
        .datatable-info { font-size: .9em; }
        #variant-table_info { padding-top: 8px; }
        table.dataTable thead th.sorting:after,
        table.dataTable thead th.sorting_asc:after,
        table.dataTable thead th.sorting_desc:after,
        table.dataTable thead th.sorting:before,
        table.dataTable thead th.sorting_asc:before,
        table.dataTable thead th.sorting_desc:before {
            font-family: FontAwesome !important;
        }
        .modal-content { width: 610px; }
        h7 { font-size: .95rem; }
    </style>
</head>

<body>
    <nav class="navbar navbar-dark bg-dark p-0 pl-2">
        <a class="navbar-brand text-light p-0" href="https://github.com/ryanlayer/samplot">samplot</a>
    </nav>

    <div class="modal fade" id="filter-modal" tabindex="-1" role="dialog" aria-labelledby="filter-modal" aria-hidden="true">
        <div class="modal-dialog" role="document">
            <div class="modal-content">
                <div class="modal-header">
                    <div class="flex-column">
                        <h5 class="modal-title" id="filter-modal">Filters</h5>
                        <h7 class="pl-2 text-secondary" id="variant-count">
                            <a href="javascript:dc.filterAll(); dc.renderAll();">Reset All</a>
                        </h7>
                    </div>
                </div>
                <div class="modal-body">
                    <div class="container">
                        <div class="row pt-2">
                            <div class="col">
                                <h5>Sample</h5>
                            </div>
                        </div>
                        <div class="row pb-3">
                            <div class="col-12">
                                <div id="sample-search"></div>
                            </div>
                        </div>
                        <div class="row" id="nsamples-chart">
                            <div class="col-4">
                                <h5># of Samples</h5>
                            </div>
                            <div class="col-8 text-right">
                                <span class="reset text-muted" style="display: none;">[<span class="filter"></span>]</span>
                                <a class="reset" href="javascript:nsamplesChart.filterAll();dc.redrawAll();" style="display: none;">Reset</a>
                            </div>
                        </div>
                        <div class="row" id="size-chart">
                            <div class="col-4">
                                <h5>Size</h5>
                            </div>
                            <div class="col-8 text-right">
                                <span class="reset text-muted" style="display: none;">[<span class="filter"></span>]</span>
                                <a class="reset" href="javascript:sizeChart.filterAll();dc.redrawAll();" style="display: none;">Reset</a>
                            </div>
                        </div>
                        <div class="row" id="type-chart">
                            <div class="col-4">
                                <h5>SV Type</h5>
                            </div>
                            <div class="col-8 text-right">
                                <span class="reset text-muted" style="display: none;">[<span class="filter"></span>]</span>
                                <a class="reset" href="javascript:typeChart.filterAll();dc.redrawAll();" style="display: none;">Reset</a>
                            </div>
                        </div>
                        <div class="row" id="chrom-chart">
                            <div class="col-4">
                                <h5>Chromosome</h5>
                            </div>
                            <div class="col-8 text-right">
                                <span class="reset text-muted" style="display: none;">[<span class="filter"></span>]</span>
                                <a class="reset" href="javascript:chromChart.filterAll();dc.redrawAll();" style="display: none;">Reset</a>
                            </div>
                        </div>
                        <div class="row" id="overlaps-chart" hidden>
                            <div class="col-4">
                                <h5>SV Overlaps</h5>
                            </div>
                            <div class="col-8 text-right">
                                <span class="reset text-muted" style="display: none;">[<span class="filter"></span>]</span>
                                <a class="reset" href="javascript:overlapsChart.filterAll();dc.redrawAll();" style="display: none;">Reset</a>
                            </div>
                        </div>
                    </div>
                </div>
                <div class="modal-footer">
                    <button type="button" class="btn btn-outline-secondary" data-dismiss="modal" onclick="javascript:dc.filterAll(); dc.renderAll();" title="Clear selection and close">Cancel</button>
                    <button type="button" class="btn btn-primary" data-dismiss="modal" title="Apply filters">Apply</button>
                </div>
            </div>
        </div>
    </div>

    <div class="container-fluid bg-light">
        <div class="row" id="variant-table-placeholder" style="height:435px">
            <div class="col-12">
                <div class="d-flex justify-content-center align-items-center text-muted h-100">
                    <div class="d-flex flex-column">
                        <i class="fas fa-7x fa-table"></i>
                    </div>
                </div>
            </div>
        </div>

        <div class="row pb-1" id="variant-table-div" hidden>
            <div class="col-12">
                <div class="table-responsive">
                    <table id="variant-table" class="table table-hover table-sm table-bordered display nowrap" width="100%"></table>
                </div>
            </div>
        </div>
    </div>

    <div class="container-fluid">
        <div class="row" id="samplot-area-placeholder">
            <div class="col-12">
                <div style="height:415px">
                    <div class="d-flex justify-content-center align-items-center text-muted h-100">
                        <div class="d-flex flex-column">
                            <i class="fas fa-7x fa-chart-bar"></i>
                            <ul class="small p-0 m-3">
                                <li>
                                    Select a variant </br>from the table
                                </li>
                            </ul>
                        </div>
                    </div>
                </div>
            </div>
        </div>
        <div class="row" id="samplot-area" hidden>
            <div class="col-12">
                <img id="samplot-img" width="100%" src=""/>
            </div>
        </div>
    </div>
</body>

<script>
const data = [DATA]
const plot_type = ".[PLOT_TYPE]"
const annotation = [GFF]
const denovo = [DENOVO]

dc.config.defaultColors(d3.schemeSet1)

// plot constraints
const plotw = 585
const ploth = 150

// table filters
var searchInput = dc.textFilterWidget("#sample-search")
var nsamplesChart = dc.barChart("#nsamples-chart")
var sizeChart = dc.barChart("#size-chart")
var typeChart = dc.barChart("#type-chart")
var chromChart = dc.barChart("#chrom-chart")
var overlapsChart
// shows filter impact in modal header
var variantCount = dc.dataCount("#variant-count")

// used to access filtered table data
var chromDimension
// datatables obj
var variant_table
// crossfilter obj
var ndx

$('#filter-modal').on('hidden.bs.modal', function () {
    update_table()
})

const table_click = (row) => {
    d3.select('#samplot-area-placeholder')
        .property("hidden", true)
    d3.select('#samplot-area')
        .property("hidden", false)

    // load the image
    var img = row.svtype + "_" + row.chrom + "_" + row.start + "_" + row.end + plot_type
    d3.select("#samplot-img")
        .property("src", img)
}

function add_download_actions() {
    $('#copy-button-download').on('click', function() {
        variant_table.button('.buttons-copy').trigger()
    })
    $('#csv-button-download').on('click', function() {
        variant_table.button('.buttons-csv').trigger()
    })
}

function build_table(data) {
    // hide the placeholder and show the datatable
    d3.select('#variant-table-placeholder').property("hidden", true)
    d3.select('#variant-table-div').property("hidden", false)

    let cols = [
        {data: 'chrom', title: 'Chrom'},
        {data: 'start', title: 'Start'},
        {data: 'end', title: 'End'},
        {data: 'svlength', title: 'Size'},
        {data: 'svtype', title: 'SV Type'},
        {data: 'nsamples', title: '# of Samples'},
        {data: 'samples', title: 'Samples'},
    ]
    if (annotation) {
        d3.select('#overlaps-chart').property("hidden", false)
        cols.push({data: 'overlaps', title: 'Overlaps'})
    }
    if (denovo) {
        cols.push({data: 'dn', title: 'De novo'})
    }

    variant_table = $("#variant-table").DataTable({
        data: data,
        columns: cols,
        scrollX: true,
        scrollCollapse: true,
        paging: true,
        pagingType: "full",
        pageLength: 10,
        info: true,
        buttons: [
            'copyHtml5', 'csvHtml5'
        ],
        fnInfoCallback: (oSettings, iStart, iEnd, iMax, iTotal, sPre) => {
            return `
            <span class="datatable-info">
                <span class="pr-2">Showing <b>${iStart}</b> - <b>${iEnd}</b> of <b>${iTotal}</b> records</span>
                <button type="button" class="btn btn-primary btn-sm" data-toggle="modal" data-target="#filter-modal" title="Show filters">
                    <span class="fas fa-filter"></span>
                </button>
                <span class="dropup">
                    <button type="button" class="btn btn-sm btn-primary dropdown-toggle" id="download-menu" title="Save table" data-toggle="dropdown" aria-haspopup="true" aria-expanded="false">
                        <span class="fas fa-save"></span>
                    </button>
                    <span class="dropdown-menu" aria-labelledby="download-menu">
                        <h6 class="dropdown-header">Save ${iTotal} rows as:</h6>
                        <button class="dropdown-item" type="button" id="csv-button-download">
                            CSV
                        </button>
                        <button class="dropdown-item" type="button" id="copy-button-download">
                            Copy
                        </button>
                    </span>
                </span>
            </span>
            `
        },
        columnDefs: [
            {
                targets: (annotation ? [0,1,2,3,4,5,7] : [0,1,2,3,4,5]),
                width: '15%'
            },
            // https://datatables.net/blog/2016-02-26
            {
                targets: 6,
                render: function(data, type, row) {
                    if (type === 'display' && data != null) {
                        data = data.replace(/<(?:.|\\n)*?>/gm, '');
                        if(data.length > 40) {
                            return '<span class=\"show-ellipsis\">' + data.substr(0, 40) + '</span><span class=\"no-show\">' + data.substr(40) + '</span>';
                        } else {
                            return data;
                        }
                    } else {
                        return data;
                    }
                }
            }
        ],
        // search is applied using crossfilter
        searching: false,
        lengthChange: false,
        order: [[0, 'asc'], [1, 'asc']]
    })

    // register table clicks on sample_column
    variant_table.on('click', 'tr', function () {
        if ( $(this).hasClass('selected') ) {
            // do nothing for now
        }
        else {
            // de-select all
            variant_table.$('tr.selected').removeClass('selected')
            // add select to clicked row
            $(this).addClass('selected')
            // update samplot area
            table_click(variant_table.rows('.selected').data()[0])
        }
    })

    add_download_actions()
}

function update_table() {
    variant_table.clear()
    variant_table.rows.add(chromDimension.top(Infinity))
    variant_table.draw()
    // gives function to new buttons each time table is redrawn
    add_download_actions()
}

function remove_empty_bins(source_group) {
    return {
        all:function () {
            return source_group.all().filter(function(d) {
                return d.value != 0
            })
        }
    }
}

// https://jsfiddle.net/gordonwoodhull/g34Ldwaz/8/
// https://github.com/dc-js/dc.js/issues/348
function index_group(group) {
    return {
        all: function() {
            return group.all().map(function(kv, i) {
                return {key: i, value: kv.value}
            })
        }
    }
}

$(document).ready(function() {

    ndx = crossfilter(data)
    var all = ndx.groupAll()

    chromDimension = ndx.dimension((d) => { return d.chrom })
    build_table(chromDimension.top(Infinity))
    var chromGroup = chromDimension.group().reduceCount()
    var nonEmptyChromGroup = remove_empty_bins(chromGroup)

    var searchDimension = ndx.dimension(function(d) {
        return d.samples
    })
    searchInput
        .dimension(searchDimension)
        .on('renderlet', function() {
            d3.selectAll(".dc-text-filter-input")
                .classed("form-control", true)
            d3.selectAll("#sample-search.dc-chart")
                .classed("col-12", true)
        })

    var sizeDimension = ndx.dimension(function(d) {
        var round
        if (d.svlength < 100) {
            round = 100
        } else if (d.svlength < 1000) {
            round = 100
        } else if (d.svlength < 10000) {
            round = 1000
        } else if (d.svlength < 100000) {
            round = 10000
        } else if (d.svlength < 1000000) {
            round = 100000
        } else if (d.svlength < 10000000) {
            round = 1000000
        } else {
            round = 10000000
        }
        return Math.round(d.svlength / round) * round
    })
    var sizeGroup = sizeDimension.group().reduceCount()
    var nonEmptySizeGroup = remove_empty_bins(sizeGroup)
    // for brushing, need to track keys at numeric indexes
    var sizeKeys = nonEmptySizeGroup.all().map(dc.pluck('key')).slice()

    var typeDimension = ndx.dimension((d) => { return d.svtype })
    var typeGroup = typeDimension.group().reduceCount()
    var nonEmptyTypeGroup = remove_empty_bins(typeGroup)

    var nsamplesDimension = ndx.dimension((d) => { return d.nsamples })
    var nsamplesDimension = ndx.dimension(function(d) {
        var round
        if (d.nsamples < 10) {
            round = 1
        } else if (d.nsamples < 100) {
            round = 10
        } else if (d.nsamples < 1000) {
            round = 100
        } else if (d.nsamples < 10000) {
            round = 1000
        } else {
            round = 10000
        }
        return Math.round(d.nsamples / round) * round
    })
    var nsamplesGroup = nsamplesDimension.group().reduceCount()
    var nonEmptyNsamplesGroup = remove_empty_bins(nsamplesGroup)
    var nsamplesKeys = nonEmptyNsamplesGroup.all().map(dc.pluck('key')).slice()

    // number of samples
    nsamplesChart
        .width(plotw).height(ploth).gap(1)
        .margins({top: 10, right: 50, bottom: 30, left: 40})
        .x(d3.scaleLinear().domain([0, nsamplesKeys.length]))
        .round(Math.floor)
        .brushOn(true)
        .elasticX(true)
        .dimension(nsamplesDimension)
        .group(index_group(nonEmptyNsamplesGroup))
        .elasticY(true)
        .yAxisLabel('Count')
        .filterPrinter(function (filters) {
            var filter = filters[0]
            return nsamplesKeys[filter[0]] + ' - ' + nsamplesKeys[filter[1]]
        })
    // limit the number of labels along x-axis
    nsamplesChart.xAxis().ticks(20)
    nsamplesChart.yAxis().ticks(5)
    // update labels from keys
    nsamplesChart.xAxis().tickFormat(function(v) {
        return nsamplesKeys[v]
    })
    nsamplesChart.filterHandler(function (dimension, filters) {
        if (filters.length === 0) {
            // the empty case (no filtering)
            dimension.filter(null)
        } else {
            dimension.filterRange([nsamplesKeys[filters[0][0]], nsamplesKeys[filters[0][1]]])
        }
        return filters
    })

    // SV length
    sizeChart
        .width(plotw).height(ploth).gap(1)
        .margins({top: 10, right: 50, bottom: 30, left: 40})
        .x(d3.scaleLinear().domain([0, sizeKeys.length]))
        .round(Math.floor)
        .brushOn(true)
        .elasticX(true)
        .dimension(sizeDimension)
        .group(index_group(nonEmptySizeGroup))
        .elasticY(true)
        .yAxisLabel('Count')
        .filterPrinter(function (filters) {
            var filter = filters[0]
            return sizeKeys[filter[0]] + ' - ' + sizeKeys[filter[1]]
        })
        // adds left padding to plots inside filtering panel
        .on('renderlet', function() {
            d3.selectAll("svg")
                .classed("pl-3", true)
        })
    // limit the number of labels along x-axis
    sizeChart.xAxis().ticks(10)
    sizeChart.yAxis().ticks(5)
    // update labels from keys
    sizeChart.xAxis().tickFormat(function(v) {
        return sizeKeys[v]
    })
    // update the status format for this chart
    sizeChart.filterHandler(function (dimension, filters) {
        if (filters.length === 0) {
            // the empty case (no filtering)
            dimension.filter(null)
        } else {
            dimension.filterRange([sizeKeys[filters[0][0]], sizeKeys[filters[0][1]]])
        }
        return filters
    })

    // sv type
    typeChart
        .width(plotw).height(ploth).gap(1)
        .margins({top: 10, right: 50, bottom: 30, left: 40})
        .x(d3.scaleBand())
        .xUnits(dc.units.ordinal)
        .elasticX(true)
        .elasticY(true)
        .dimension(typeDimension)
        .group(nonEmptyTypeGroup)
        .yAxisLabel('Count')
    typeChart.yAxis().ticks(5)

    // chromosome
    chromChart
        .width(plotw).height(ploth).gap(1)
        .margins({top: 10, right: 50, bottom: 30, left: 40})
        .x(d3.scaleBand())
        .xUnits(dc.units.ordinal)
        .yAxisLabel('Count')
        .elasticX(true)
        .elasticY(true)
        .dimension(chromDimension)
        .group(nonEmptyChromGroup)
        .ordering((d) => {
            v = parseInt(d.key)
            if (v) {
                return v
            } else {
                return d.key
            }
        })
    chromChart.yAxis().ticks(5)

    // overlaps
    if (annotation) {
        var overlapsDimension = ndx.dimension((d) => { return d.overlaps })
        var overlapsGroup = overlapsDimension.group().reduceCount()
        var nonEmptyOverlapsGroup = remove_empty_bins(overlapsGroup)
        overlapsChart = dc.barChart("#overlaps-chart")
        overlapsChart
            .width(plotw).height(ploth).gap(1)
            .margins({top: 10, right: 50, bottom: 30, left: 40})
            .x(d3.scaleBand())
            .xUnits(dc.units.ordinal)
            .elasticX(true)
            .elasticY(true)
            .dimension(overlapsDimension)
            .group(nonEmptyOverlapsGroup)
            .yAxisLabel('Count')
        overlapsChart.yAxis().ticks(5)
    }

    variantCount
        .crossfilter(ndx)
        .groupAll(all)
        // (_optional_) `.html` sets different html when some records or all records are selected.
        // `.html` replaces everything in the anchor with the html given using the following function.
        // `%filter-count` and `%total-count` are replaced with the values obtained.
        .html({
            some: '<strong>%filter-count</strong> selected out of <strong>%total-count</strong> records' +
                ' | <a href=\\'javascript:dc.filterAll(); dc.renderAll();\\'>Reset All</a>',
            all: '<strong>%total-count</strong> records'
        });

    dc.renderAll()
})

</script>
</html>
"""
cmp_lookup = {
    ">": operator.gt,  # e.g. DHFC < 0.5
    "<": operator.lt,
    "<=": operator.le,
    ">=": operator.ge,
    "==": operator.eq,
    "contains": operator.contains,  # e.g. CSQ contains HIGH
    "exists": lambda a, b: True,  # e.g. exists smoove_gene
}


class Sample(object):
    __slots__ = ["family_id", "id", "paternal_id", "maternal_id", "mom", "dad", "kids", "i"]

    def __init__(self, line):
        toks = line.rstrip().split()
        self.family_id = toks[0]
        self.id = toks[1]
        self.paternal_id = toks[2]
        self.maternal_id = toks[3]
        self.kids = []
        self.i = -1  # index in the vcf.

    def __repr__(self):
        return "Sample(id:{id},paternal_id:{pid},maternal_id:{mid})".format(
            id=self.id, pid=self.paternal_id, mid=self.maternal_id
        )


def flatten(value, sep=","):
    """
    >>> flatten([1,2,3,4])
    '1,2,3,4'
    >>> flatten((5,6))
    '5,6'
    >>> flatten(0.987654321)
    '0.987654'
    >>> flatten(7)
    '7'
    >>> flatten("flatten")
    'flatten'
    """
    flat = None
    # tuple or list
    if isinstance(value, tuple) or isinstance(value, list):
        flat = sep.join([str(i) for i in value])
    # reformats long float values
    elif isinstance(value, float):
        flat = "%.6f" % (value,)
    # string and int
    else:
        flat = str(value)
    return flat


def zip_lists(value):
    """
    >>> zip_lists([[0,1,2], [3,4,5]])
    ['0 3', '1 4', '2 5']
    """
    return [flatten(i, sep=" ") for i in zip(*value)]


def get_format_fields(ids, variant):
    """
    args:
        ids (list) - list of FORMAT field IDs, e.g. ['AS', 'AP', 'DHFFC']
        variant (pysam.libcbcf.VariantRecord)

    returns:
        list
    """
    fields = list()
    for i in ids:
        fields.append(["%s=%s" % (i, flatten(j.get(i, ""))) for j in variant.samples.values()])
    return zip_lists(fields)


def get_format_title(samples, ids, variant):
    """
    args:
        samples (list) - list of sample IDs in order of VCF annotations
        ids (list) - list of FORMAT field IDs, e.g. ['AS', 'AP', 'DHFFC']
        variant (pysam.libcbcf.VariantRecord)

    returns:
        dict
    """
    fields = get_format_fields(ids, variant)
    return dict(zip(samples, fields))


def make_plot_titles(samples, attr_values):
    """
    keeping this method separate in the event we add more things to the title

    args:
        samples (list) - list of sample IDs
        attr_values (str) - string of VCF FORMAT values

    returns:
        dict

    >>> make_plot_titles(['s1', 's2', 's3'], {'s1': 'AS=0 AP=0', 's2': 'AS=0 AP=1', 's3': 'AS=1 AP=1'})
    {'s1': "'s1 AS=0 AP=0'", 's2': "'s2 AS=0 AP=1'", 's3': "'s3 AS=1 AP=1'"}
    """
    plot_titles = dict()
    for sample in samples:
        if sample in attr_values:
            plot_titles[sample] = quote("%s %s" % (sample, attr_values[sample]))
    return plot_titles


def get_overlap(
    tabix, chrom, start, end, priority=["exon", "gene", "transcript", "cds"], no_hit="intergenic", fix_chr=True
):
    """
    args:
        tabix (pysam.libctabix.TabixFile) - open TabixFile
        chrom (str)
        start (int)
        end (int)
        priority (Optional[list]) - order of preferred region annotation
        no_hit (Optional[str]) - use this annotation if no matches among priority
        fix_chr (Optional[bool]) - try to fetch a region using both non-'chr' and 'chr' prefix on failures

    returns:
        str
    """
<<<<<<< HEAD
    overlaps=None
=======
    overlaps = None
>>>>>>> 0c2ce2b5
    try:
        overlaps = set([i.split("\t")[2].lower() for i in tabix.fetch(chrom, start, end)])
    except IndexError:
        # probably not a gff or gtf
        logging.warning("Invalid annotation file specified for --gff")
        overlaps = None
    except ValueError:
        if fix_chr:
            # try removing chr
            if chrom.startswith("chr"):
                overlaps = get_overlap(tabix, chrom[3:], start, end, priority, no_hit, False)
            # or adding chr
            else:
                overlaps = get_overlap(tabix, "chr{chrom}".format(chrom=chrom), start, end, priority, no_hit, False)
    except:
        # bad regions
        logging.warning("Error fetching {chrom}:{start}-{end}".format(chrom=chrom, start=start, end=end))
        overlaps = None

    overlap = ""
    if overlaps:
        for feature in priority:
            if feature in overlaps:
                overlap = feature
                break
    else:
        # fetching overlaps failed
        overlap = "unknown"

    if not overlap and no_hit:
        overlap = no_hit
    return overlap


def parse_ped(path, vcf_samples=None):
    if path is None:
        return {}
    samples = []
    look = {}
    for line in open(path):
        samples.append(Sample(line))
        look[samples[-1].id] = samples[-1]

    for s in samples:
        s.dad = look.get(s.paternal_id)
        if s.dad is not None:
            s.dad.kids.append(s)
        s.mom = look.get(s.maternal_id)
        if s.mom is not None:
            s.mom.kids.append(s)
    # match these samples to the ones in the VCF.
    if vcf_samples is not None:
        result = []
        for i, variant_sample in enumerate(vcf_samples):
            if not variant_sample in look:
                continue
            result.append(next(s for s in samples if s.id == variant_sample))
            result[-1].i = i
        samples = result

    return {s.id: s for s in samples}


def get_names_to_bams(bams, name_list=None):
    """
    get mapping from names (read group samples) to bam paths)
    this is useful because the VCF has the names and we'll want the bam paths
    for those samples
    if name_list is passed in as a parameter those will be used instead
    """
    names = {}
    if name_list:
        if len(name_list) != len(bams):
            sys.exit("List of sample IDs does not match list of alignment files.")
        for i, p in enumerate(bams):
            names[name_list[i]] = p
    else:
        for p in bams:
            b = pysam.AlignmentFile(p)
            try:
                names[b.header["RG"][0]["SM"]] = p
            except:
                sys.exit(
                    "No RG field in alignment file " + p + ". \nInclude ordered list of sample IDs to avoid this error"
                )
    return names


def tryfloat(v):
    try:
        return float(v)
    except:
        return v


def to_exprs(astr):
    """
    an expr is just a 3-tuple of "name", fn, value"
    e.g. "DHFFC", operator.lt, 0.7"
    >>> to_exprs("DHFFC < 0.5 & SVTYPE == 'DEL'")
    [('DHFFC', <built-in function lt>, 0.5), ('SVTYPE', <built-in function eq>, 'DEL')]

    >>> to_exprs("CSQ contains 'HIGH'")
    [('CSQ', <built-in function contains>, 'HIGH')]
    """
    astr = (x.strip() for x in astr.strip().split("&"))
    result = []
    for a in astr:
        a = [x.strip() for x in a.split()]
        if len(a) == 2:
            assert a[1] == "exists", ("bad expression", a)
            a.append("extra_arg")
        assert len(a) == 3, ("bad expression", a)
        assert a[1] in cmp_lookup, (
            "comparison:" + a[1] + " not supported. must be one of:" + ",".join(cmp_lookup.keys())
        )
        result.append((a[0], cmp_lookup[a[1]], tryfloat(a[2].strip("'").strip('"'))))
    return result


def check_expr(vdict, expr):
    """
    >>> check_expr({"CSQ": "asdfHIGHasdf"}, to_exprs("CSQ contains 'HIGH'"))
    True

    >>> check_expr({"CSQ": "asdfHIGHasdf", "DHFC": 1.1}, to_exprs("CSQ contains 'HIGH' & DHFC < 0.5"))
    False

    >>> check_expr({"CSQ": "asdfHIGHasdf", "DHFC": 1.1}, to_exprs("CSQ contains 'HIGH' & DHFC < 1.5"))
    True

    >>> check_expr({"smoove_gene": "asdf"}, to_exprs("smoove_gene exists"))
    True

    >>> check_expr({"smooe_gene": "asdf"}, to_exprs("smoove_gene exists"))
    False

    >>> check_expr({"smoove_gene": ""}, to_exprs("smoove_gene exists"))
    True
    """

    # a single set of exprs must be "anded"
    for name, fcmp, val in expr:
        # NOTE: asking for a missing annotation will return false.
        if not name in vdict:
            return False
        if not fcmp(vdict[name], val):
            return False
    return True


def make_single(vdict):
    """
    >>> d = {"xx": (1,)}
    >>> make_single(d)
    {'xx': 1}
    """
    for k in vdict.keys():
        if isinstance(vdict[k], tuple) and len(vdict[k]) == 1:
            vdict[k] = vdict[k][0]
    return vdict


def get_dn_row(ped_samples):
    for s in ped_samples.values():
        if s.mom is not None and s.dad is not None:
            return '{title:"de novo", field:"dn"}'
    return ""


def read_important_regions(bedfilename):
    important_regions = {}
    with open(bedfilename, "r") as bedfile:
        for line in bedfile:
            pos_fields = line.strip().split()
            region_string = "_".join(pos_fields[1:3])
            if pos_fields[0] not in important_regions:
                important_regions[pos_fields[0]] = []
            important_regions[pos_fields[0]].append(region_string)

    return important_regions


def var_in_important_regions(important_regions, chrom, start, end):
    if chrom in important_regions:
        for region in important_regions[chrom]:
            region_st, region_end = [int(x) for x in region.split("_")]
            if region_st <= start <= region_end or region_st <= end <= region_end or start <= region_st <= end:
                return True
    return False


def cram_input(bams):
    for bam in bams:
        if bam.endswith(".cram"):
            return True
    return False


def main(args, pass_through_args):
    if cram_input(args.bams):
        if "-r" not in pass_through_args and not "--reference" in pass_through_args:
            sys.exit(
                "ERROR: missing reference file required for CRAM. "
                + "Use -r option. (Run `samplot.py -h` for more help)"
            )
    global HTML
    global HERE

    vcf = pysam.VariantFile(args.vcf)
    vcf_samples = vcf.header.samples
    vcf_samples_set = set(vcf_samples)
    vcf_samples_list = list(vcf_samples)

    annotations = None
    if args.gff:
        annotations = pysam.TabixFile(args.gff)

    filters = [to_exprs(f) for f in args.filter]

    ped_samples = parse_ped(args.ped, vcf_samples)

    # this is empty unless we have a sample with both parents defined.
    dn_row = get_dn_row(ped_samples)

    if not os.path.exists(args.out_dir):
        os.makedirs(args.out_dir)

    names_to_bams = get_names_to_bams(args.bams, args.sample_ids)
    important_regions = None
    if args.important_regions:
        important_regions = read_important_regions(args.important_regions)
    tabledata = []
    # user requested FORMAT fields to add to plot title
    format_field_ids = None
    if args.format:
        format_field_ids = args.format.split(",")

    out_file = sys.stdout
    if args.command_file:
        out_file = open(args.command_file, "w")

    for variant in vcf:
        svtype = variant.info.get("SVTYPE", "SV")
        if args.important_regions:
            if not var_in_important_regions(important_regions, variant.chrom, variant.start, variant.stop):
                continue

        if svtype in ("BND", "INS"):
            continue
        if variant.stop - variant.start > args.max_mb * 1000000:
            continue

        gts = [s.get("GT", (None, None)) for s in variant.samples.values()]

        if sum(None in g for g in gts) >= args.min_call_rate * len(vcf_samples):
            continue
        if args.max_hets:
            # requisite hets/hom-alts
            if sum(sum(x) >= 1 for x in gts if not None in x) > args.max_hets:
                continue
        if not any(sum(x) > 0 for x in gts if not None in x):
            continue

        test_idxs = [i for i, gt in enumerate(gts) if not None in gt and sum(gt) > 0]
        test_samples = [s for i, s in enumerate(variant.samples.values()) if i in test_idxs]

        if len(filters) == 0:
            idxs = test_idxs
        else:
            idxs = []
            odict = make_single(dict(variant.info.items()))
            for i, ts in enumerate(test_samples):
                vdict = odict.copy()
                vdict.update(make_single(dict(ts.items())))

                if any(check_expr(vdict, fs) for fs in filters):
                    idxs.append(test_idxs[i])
        if len(idxs) == 0:
            continue
        is_dn = []

        # we call it a de novo if the sample passed the filters but the mom and
        # dad had homref genotypes before filtering.
        # so stringent filtering on the kid and lenient on parents.
        variant_samples = []
        for i in idxs:
            if vcf_samples[i] in names_to_bams:
                variant_samples.append(vcf_samples[i])
        if len(variant_samples) <= 0:
            continue

        bams = [names_to_bams[s] for s in variant_samples]
        if dn_row != "":
            test_sample_names = {s.name for s in test_samples}
            for variant_sample in variant_samples:
                sample = ped_samples[variant_sample]
                if sample.mom is None or sample.dad is None:
                    continue
                if not sample.mom.id in test_sample_names and not sample.dad.id in test_sample_names:
                    is_dn.append(sample.id)

        if len(is_dn) <= 0 and args.dn_only:
            continue

        # save these for the html.
        n_samples = len(variant_samples)
        # semi-colon delimited eases CSV export from HTML
        sample_str = ";".join(variant_samples)
        # dict holding sample to FORMAT title string
        plot_titles = dict()
        if format_field_ids:
            format_attrs = get_format_title(vcf_samples_list, format_field_ids, variant)
            plot_titles = make_plot_titles(variant_samples, format_attrs)

        # try to get family members
        if args.ped is not None:
            # do DN samples first so we can see parents.
            for variant_sample in is_dn + [x for x in variant_samples if not x in is_dn]:
                s = ped_samples.get(variant_sample)
                if s is None:
                    continue
                if s.mom is not None and not s.mom.id in variant_samples and s.mom.id in vcf_samples_set:
                    variant_samples.append("mom-of-%s[%s]" % (variant_sample, s.mom.id))
                    bams.append(names_to_bams[s.mom.id])
                if s.dad is not None and not s.dad.id in variant_samples and s.dad.id in vcf_samples_set:
                    variant_samples.append("dad-of-%s[%s]" % (variant_sample, s.dad.id))
                    bams.append(names_to_bams[s.dad.id])
                for kid in s.kids:
                    if not kid.id in variant_samples and kid.id in vcf_samples_set:
                        variant_samples.append("kid-of-%s[%s]" % (variant_sample, kid.id))
                        bams.append(names_to_bams[kid.id])
                    if args.max_hets:
                        if len(bams) > 1.5 * args.max_hets:
                            break
                if args.max_hets:
                    if len(bams) > 1.5 * args.max_hets:
                        break
        elif args.min_entries and len(bams) < args.min_entries:
            # extend with some controls:
            hom_ref_idxs = [i for i, gt in enumerate(gts) if len(gt) == 2 and gt[0] == 0 and gt[1] == 0]
            if len(hom_ref_idxs) > 3:
                random.shuffle(hom_ref_idxs)
                hom_ref_idxs = hom_ref_idxs[:3]

            hom_ref_samples = []
            for i in hom_ref_idxs:
                if vcf_samples[i] in names_to_bams:
                    hom_ref_samples.append(vcf_samples[i])

            to_add_count = args.min_entries - len(bams)
            bams.extend(names_to_bams[s] for s in hom_ref_samples[:to_add_count])
            variant_samples += ["control-sample:" + s for s in hom_ref_samples[:to_add_count]]

        data_dict = {
            "chrom": variant.chrom,
            "start": variant.start,
            "end": variant.stop,
            "svtype": svtype,
            "svlength": variant.stop - variant.start,
            "samples": sample_str,
            "nsamples": n_samples,
        }
        if annotations:
            data_dict["overlaps"] = get_overlap(annotations, variant.chrom, variant.start, variant.stop)
        if dn_row != "":
            data_dict["dn"] = ",".join(is_dn)
        fig_path = os.path.join(
            args.out_dir, "{svtype}_{chrom}_{start}_{end}.{itype}".format(itype=args.output_type, **data_dict)
        )
        tabledata.append(data_dict)

        if "CIPOS" in variant.info:
            v = variant.info["CIPOS"]
            cipos = "--start_ci '%s,%s'" % (abs(v[0]), abs(v[1]))
        else:
            cipos = ""
        if "CIEND" in variant.info:
            v = variant.info["CIEND"]
            ciend = "--end_ci '%s,%s'" % (abs(v[0]), abs(v[1]))
        else:
            ciend = ""
        # dynamically set Z to speed drawing and remove noise for larger events
        z = 3
        if variant.stop - variant.start > 2000:
            z = 4
        if variant.stop - variant.start > 10000:
            z = 6
        if variant.stop - variant.start > 20000:
            z = 9

        if args.max_entries:
            bams = bams[: args.max_entries]
            variant_samples = variant_samples[: args.max_entries]

        # update titles based on FORMAT fields requested
        title_list = list()
        for variant_sample in variant_samples:
            if variant_sample in plot_titles:
                title_list.append(plot_titles[variant_sample])
            else:
                title_list.append(variant_sample)

        out_file.write(
            "python {here}/samplot.py {extra_args} -z {z} --minq 0 -n {titles} {cipos} {ciend} {svtype} -c {chrom} -s {start} -e {end} -o {fig_path} -d 1 -b {bams}\n".format(
                here=HERE,
                extra_args=" ".join(pass_through_args),
                bams=" ".join(bams),
                titles=" ".join(title_list),
                z=z,
                cipos=cipos,
                ciend=ciend,
                svtype="-t " + svtype if svtype != "SV" else "",
                fig_path=fig_path,
                chrom=variant.chrom,
                start=variant.start,
                end=variant.stop,
            )
        )

    if args.command_file:
        out_file.close()

    # update the javascript
    HTML = HTML.replace("[DATA]", json.dumps(tabledata))
    HTML = HTML.replace("[PLOT_TYPE]", args.output_type)
    HTML = HTML.replace("[GFF]", "true" if annotations else "false")
    HTML = HTML.replace("[DENOVO]", "true" if dn_row else "false")

    with open("{out_dir}/index.html".format(out_dir=args.out_dir), "w") as fh:
        print(HTML, file=fh)


if __name__ == "__main__":
    import argparse
    import sys
    import doctest

    if len(sys.argv) > 1 and sys.argv[1] == "test":
        r = doctest.testmod()
        print(r)
        sys.exit(r.failed)

    parser = argparse.ArgumentParser(description=__doc__, formatter_class=argparse.ArgumentDefaultsHelpFormatter)
    parser.add_argument("--vcf", "-v", help="VCF file containing structural variants")
    parser.add_argument("-d", "--out-dir", help="path to write output PNGs", default="samplot-out")
    parser.add_argument("--ped", help="path ped (or .fam) file")
    parser.add_argument("--dn_only", help="plots only putative de novo variants (PED file required)", action="store_true")
    parser.add_argument("--min_call_rate", type=float, help="only plot variants with at least this call-rate", default=0.95)
    parser.add_argument("--filter", action="append", help="simple filter that samples"
        + " must meet. Join multiple filters with '&' and specify --filter multiple times for 'or'"
        + " e.g. DHFFC < 0.7 & SVTYPE = 'DEL'", default=[])
    parser.add_argument("-O", "--output_type", choices=("png", "pdf", "eps", "jpg"), help="type of output figure", default="png")
    parser.add_argument("--max_hets", type=int, help="only plot variants with at most this many heterozygotes", required=False)
    parser.add_argument("--min_entries", type=int, help="try to include homref samples as controls to get this many samples in plot", default=6)
    parser.add_argument("--max_entries", type=int, help="only plot at most this many heterozygotes", default=10)
    parser.add_argument("--max_mb", type=int, help="skip variants longer than this many megabases", default=1)
    parser.add_argument("--important_regions", help="only report variants that overlap regions in this bed file", required=False)
    parser.add_argument("-b", "--bams", type=str, nargs="+", help="Space-delimited list of BAM/CRAM file names", required=True)
    parser.add_argument("--sample_ids", type=str, nargs="+", help="Space-delimited list of sample IDs, must have same order as BAM/CRAM file names. BAM RG tag required if this is ommitted.", required=False)
    parser.add_argument("--command_file", help="store commands in this file, otherwise STDOUT", required=False)
    parser.add_argument("--format", default="AS,AP,DHFFC", help="comma separated list of FORMAT fields to include in sample plot title")
    parser.add_argument("--gff", help="genomic regions (.gff with .tbi in same directory) used when building HTML table and table filters")

    args, pass_through_args = parser.parse_known_args()
    if args.dn_only and not args.ped:
        sys.exit("Missing --ped, required when using --dn_only")

    main(args, pass_through_args)<|MERGE_RESOLUTION|>--- conflicted
+++ resolved
@@ -17,14 +17,8 @@
 from collections import defaultdict
 try:
     from shlex import quote
-<<<<<<< HEAD
-except:
-    from pipes import quote
-=======
 except ImportError:
     from pipes import quote
-
->>>>>>> 0c2ce2b5
 import pysam
 
 
@@ -730,11 +724,7 @@
     returns:
         str
     """
-<<<<<<< HEAD
     overlaps=None
-=======
-    overlaps = None
->>>>>>> 0c2ce2b5
     try:
         overlaps = set([i.split("\t")[2].lower() for i in tabix.fetch(chrom, start, end)])
     except IndexError:
